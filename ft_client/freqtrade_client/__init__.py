--- conflicted
+++ resolved
@@ -1,11 +1,7 @@
 from freqtrade_client.ft_rest_client import FtRestClient
 
 
-<<<<<<< HEAD
-__version__ = '2024.4-dev'
-=======
 __version__ = '2024.3'
->>>>>>> 569a87ca
 
 if 'dev' in __version__:
     from pathlib import Path
