--- conflicted
+++ resolved
@@ -16,47 +16,6 @@
 logger = logging.getLogger(__name__)
 
 
-<<<<<<< HEAD
-class HyperOptResolver(IResolver):
-    """
-    This class contains all the logic to load custom hyperopt class
-    """
-    object_type = IHyperOpt
-    object_type_str = "Hyperopt"
-    user_subdir = USERPATH_HYPEROPTS
-    initial_search_path = None
-
-    @staticmethod
-    def load_hyperopt(config: Dict) -> IHyperOpt:
-        """
-        Load the custom hyperopt class from config parameter
-        :param config: configuration dictionary
-        """
-        if not config.get('hyperopt'):
-            raise OperationalException("No Hyperopt set. Please use `--hyperopt` to specify "
-                                       "the Hyperopt class to use.")
-
-        hyperopt_name = config['hyperopt']
-
-        hyperopt = HyperOptResolver.load_object(hyperopt_name, config,
-                                                kwargs={'config': config},
-                                                extra_dir=config.get('hyperopt_path'))
-
-        if not hasattr(hyperopt, 'populate_indicators'):
-            logger.info("Hyperopt class does not provide populate_indicators() method. "
-                        "Using populate_indicators from the strategy.")
-        if not hasattr(hyperopt, 'populate_buy_trend'):
-            logger.info("Hyperopt class does not provide populate_buy_trend() method. "
-                        "Using populate_buy_trend from the strategy.")
-        if not hasattr(hyperopt, 'populate_sell_trend'):
-            logger.info("Hyperopt class does not provide populate_sell_trend() method. "
-                        "Using populate_sell_trend from the strategy.")
-        # TODO-lev: Short equivelents?
-        return hyperopt
-
-
-=======
->>>>>>> d680fdf3
 class HyperOptLossResolver(IResolver):
     """
     This class contains all the logic to load custom hyperopt loss class
