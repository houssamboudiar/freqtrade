"""Freqtrade bot"""

<<<<<<< HEAD
__version__ = "2024.11-dev"
=======
__version__ = "2024.10"
>>>>>>> 87c5668b

if "dev" in __version__:
    from pathlib import Path

    try:
        import subprocess  # noqa: S404

        freqtrade_basedir = Path(__file__).parent

        __version__ = (
            __version__
            + "-"
            + subprocess.check_output(
                ["git", "log", '--format="%h"', "-n 1"],
                stderr=subprocess.DEVNULL,
                cwd=freqtrade_basedir,
            )
            .decode("utf-8")
            .rstrip()
            .strip('"')
        )

    except Exception:  # pragma: no cover
        # git not available, ignore
        try:
            # Try Fallback to freqtrade_commit file (created by CI while building docker image)
            versionfile = Path("./freqtrade_commit")
            if versionfile.is_file():
                __version__ = f"docker-{__version__}-{versionfile.read_text()[:8]}"
        except Exception:  # noqa: S110
            pass<|MERGE_RESOLUTION|>--- conflicted
+++ resolved
@@ -1,10 +1,6 @@
 """Freqtrade bot"""
 
-<<<<<<< HEAD
-__version__ = "2024.11-dev"
-=======
 __version__ = "2024.10"
->>>>>>> 87c5668b
 
 if "dev" in __version__:
     from pathlib import Path
