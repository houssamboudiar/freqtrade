--- conflicted
+++ resolved
@@ -1,9 +1,5 @@
 """ Freqtrade bot """
-<<<<<<< HEAD
-__version__ = '2022.11.dev'
-=======
 __version__ = '2022.10'
->>>>>>> 9adce8d1
 
 if 'dev' in __version__:
     try:
