--- conflicted
+++ resolved
@@ -15,14 +15,10 @@
     """
     Enum for signal columns
     """
-<<<<<<< HEAD
     ENTER_TAG = "enter_tag"
+    EXIT_TAG = "exit_tag"
 
 
 class SignalDirection(Enum):
     LONG = 'long'
-    SHORT = 'short'
-=======
-    BUY_TAG = "buy_tag"
-    EXIT_TAG = "exit_tag"
->>>>>>> d99eaccb
+    SHORT = 'short'