--- conflicted
+++ resolved
@@ -1,19 +1,14 @@
-<<<<<<< HEAD
 # pragma pylint: disable=missing-docstring, W0212, line-too-long, C0103, unused-argument
 
 import json
-=======
-# pragma pylint: disable=missing-docstring, W0212, line-too-long, C0103
 import random
-import logging
->>>>>>> 1134c81a
 import math
 from typing import List
 from copy import deepcopy
 from unittest.mock import MagicMock
 from arrow import Arrow
 import pandas as pd
-<<<<<<< HEAD
+import numpy as np
 from freqtrade import optimize
 from freqtrade.optimize.backtesting import Backtesting, start, setup_configuration
 from freqtrade.arguments import Arguments
@@ -27,14 +22,6 @@
 
 def get_args(args) -> List[str]:
     return Arguments(args, '').get_parsed_arg()
-=======
-import numpy as np
-from freqtrade import exchange, optimize
-from freqtrade.exchange import Bittrex
-from freqtrade.optimize import preprocess
-from freqtrade.optimize.backtesting import backtest, generate_text_table, get_timeframe
-import freqtrade.optimize.backtesting as backtesting
->>>>>>> 1134c81a
 
 
 def trim_dictlist(dict_list, num):
@@ -44,127 +31,6 @@
     return new
 
 
-<<<<<<< HEAD
-=======
-# use for mock freqtrade.exchange.get_ticker_history'
-def _load_pair_as_ticks(pair, tickfreq):
-    ticks = optimize.load_data(None, ticker_interval=8, pairs=[pair])
-    ticks = trim_dictlist(ticks, -200)
-    return ticks[pair]
-
-
-# FIX: fixturize this?
-def _make_backtest_conf(conf=None,
-                        pair='BTC_UNITEST',
-                        record=None):
-    data = optimize.load_data(None, ticker_interval=8, pairs=[pair])
-    data = trim_dictlist(data, -200)
-    return {'stake_amount': conf['stake_amount'],
-            'processed': optimize.preprocess(data),
-            'max_open_trades': 10,
-            'realistic': True,
-            'record': record}
-
-
-def _trend(signals, buy_value, sell_value):
-    n = len(signals['low'])
-    buy = np.zeros(n)
-    sell = np.zeros(n)
-    for i in range(0, len(signals['buy'])):
-        if random.random() > 0.5:  # Both buy and sell signals at same timeframe
-            buy[i] = buy_value
-            sell[i] = sell_value
-    signals['buy'] = buy
-    signals['sell'] = sell
-    return signals
-
-
-def _trend_alternate(dataframe=None):
-    signals = dataframe
-    low = signals['low']
-    n = len(low)
-    buy = np.zeros(n)
-    sell = np.zeros(n)
-    for i in range(0, len(buy)):
-        if i % 2 == 0:
-            buy[i] = 1
-        else:
-            sell[i] = 1
-    signals['buy'] = buy
-    signals['sell'] = sell
-    return dataframe
-
-
-def _run_backtest_1(strategy, fun, backtest_conf):
-    # strategy is a global (hidden as a singleton), so we
-    # emulate strategy being pure, by override/restore here
-    # if we dont do this, the override in strategy will carry over
-    # to other tests
-    old_buy = strategy.populate_buy_trend
-    old_sell = strategy.populate_sell_trend
-    strategy.populate_buy_trend = fun  # Override
-    strategy.populate_sell_trend = fun  # Override
-    results = backtest(backtest_conf)
-    strategy.populate_buy_trend = old_buy  # restore override
-    strategy.populate_sell_trend = old_sell  # restore override
-    return results
-
-
-def test_generate_text_table():
-    results = pd.DataFrame(
-        {
-            'currency': ['BTC_ETH', 'BTC_ETH'],
-            'profit_percent': [0.1, 0.2],
-            'profit_BTC': [0.2, 0.4],
-            'duration': [10, 30],
-            'profit': [2, 0],
-            'loss': [0, 0]
-        }
-    )
-    print(generate_text_table({'BTC_ETH': {}}, results, 'BTC'))
-    assert generate_text_table({'BTC_ETH': {}}, results, 'BTC') == (
-        'pair       buy count    avg profit %    total profit BTC    avg duration    profit    loss\n'  # noqa
-        '-------  -----------  --------------  ------------------  --------------  --------  ------\n'  # noqa
-        'BTC_ETH            2           15.00          0.60000000            20.0         2       0\n'  # noqa
-        'TOTAL              2           15.00          0.60000000            20.0         2       0')  # noqa
-
-
-def test_get_timeframe(default_strategy):
-    data = preprocess(optimize.load_data(
-        None, ticker_interval=1, pairs=['BTC_UNITEST']))
-    min_date, max_date = get_timeframe(data)
-    assert min_date.isoformat() == '2017-11-04T23:02:00+00:00'
-    assert max_date.isoformat() == '2017-11-14T22:59:00+00:00'
-
-
-def test_backtest(default_strategy, default_conf, mocker):
-    mocker.patch.dict('freqtrade.main._CONF', default_conf)
-    exchange._API = Bittrex({'key': '', 'secret': ''})
-
-    data = optimize.load_data(None, ticker_interval=5, pairs=['BTC_ETH'])
-    data = trim_dictlist(data, -200)
-    results = backtest({'stake_amount': default_conf['stake_amount'],
-                        'processed': optimize.preprocess(data),
-                        'max_open_trades': 10,
-                        'realistic': True})
-    assert not results.empty
-
-
-def test_backtest_1min_ticker_interval(default_strategy, default_conf, mocker):
-    mocker.patch.dict('freqtrade.main._CONF', default_conf)
-    exchange._API = Bittrex({'key': '', 'secret': ''})
-
-    # Run a backtesting for an exiting 5min ticker_interval
-    data = optimize.load_data(None, ticker_interval=1, pairs=['BTC_UNITEST'])
-    data = trim_dictlist(data, -200)
-    results = backtest({'stake_amount': default_conf['stake_amount'],
-                        'processed': optimize.preprocess(data),
-                        'max_open_trades': 1,
-                        'realistic': True})
-    assert not results.empty
-
-
->>>>>>> 1134c81a
 def load_data_test(what):
     timerange = ((None, 'line'), None, -100)
     data = optimize.load_data(None, ticker_interval=1, pairs=['BTC_UNITEST'], timerange=timerange)
@@ -226,11 +92,74 @@
     assert len(results) == num_results
 
 
-<<<<<<< HEAD
 def mocked_load_data(datadir, pairs=[], ticker_interval=0, refresh_pairs=False, timerange=None):
     tickerdata = optimize.load_tickerdata_file(datadir, 'BTC_UNITEST', 1, timerange=timerange)
     pairdata = {'BTC_UNITEST': tickerdata}
     return pairdata
+
+
+# use for mock freqtrade.exchange.get_ticker_history'
+def _load_pair_as_ticks(pair, tickfreq):
+    ticks = optimize.load_data(None, ticker_interval=tickfreq, pairs=[pair])
+    ticks = trim_dictlist(ticks, -200)
+    return ticks[pair]
+
+
+# FIX: fixturize this?
+def _make_backtest_conf(conf=None, pair='BTC_UNITEST', record=None):
+    data = optimize.load_data(None, ticker_interval=8, pairs=[pair])
+    data = trim_dictlist(data, -200)
+    return {
+        'stake_amount': conf['stake_amount'],
+        'processed': _BACKTESTING.tickerdata_to_dataframe(data),
+        'max_open_trades': 10,
+        'realistic': True,
+        'record': record
+    }
+
+
+def _trend(signals, buy_value, sell_value):
+    n = len(signals['low'])
+    buy = np.zeros(n)
+    sell = np.zeros(n)
+    for i in range(0, len(signals['buy'])):
+        if random.random() > 0.5:  # Both buy and sell signals at same timeframe
+            buy[i] = buy_value
+            sell[i] = sell_value
+    signals['buy'] = buy
+    signals['sell'] = sell
+    return signals
+
+
+def _trend_alternate(dataframe=None):
+    signals = dataframe
+    low = signals['low']
+    n = len(low)
+    buy = np.zeros(n)
+    sell = np.zeros(n)
+    for i in range(0, len(buy)):
+        if i % 2 == 0:
+            buy[i] = 1
+        else:
+            sell[i] = 1
+    signals['buy'] = buy
+    signals['sell'] = sell
+    return dataframe
+
+
+def _run_backtest_1(fun, backtest_conf):
+    # strategy is a global (hidden as a singleton), so we
+    # emulate strategy being pure, by override/restore here
+    # if we dont do this, the override in strategy will carry over
+    # to other tests
+    old_buy = _BACKTESTING.populate_buy_trend
+    old_sell = _BACKTESTING.populate_sell_trend
+    _BACKTESTING.populate_buy_trend = fun  # Override
+    _BACKTESTING.populate_sell_trend = fun  # Override
+    results = _BACKTESTING.backtest(backtest_conf)
+    _BACKTESTING.populate_buy_trend = old_buy  # restore override
+    _BACKTESTING.populate_sell_trend = old_sell  # restore override
+    return results
 
 
 # Unit tests
@@ -365,9 +294,6 @@
     """
     init_mock = MagicMock()
     mocker.patch('freqtrade.optimize.backtesting.Backtesting._init', init_mock)
-=======
-# Test backtest using offline data (testdata directory)
->>>>>>> 1134c81a
 
     backtesting = Backtesting(default_conf)
     assert backtesting.config == default_conf
@@ -505,7 +431,6 @@
     """
     backtesting = _BACKTESTING
 
-<<<<<<< HEAD
     data = optimize.load_data(None, ticker_interval=5, pairs=['BTC_ETH'])
     data = trim_dictlist(data, -200)
     results = backtesting.backtest(
@@ -537,20 +462,41 @@
         }
     )
     assert not results.empty
-=======
-def test_backtest_ticks(default_conf, mocker, default_strategy):
-    mocker.patch.dict('freqtrade.main._CONF', default_conf)
+
+
+def test_processed() -> None:
+    """
+    Test Backtesting.backtest() method with offline data
+    """
+    backtesting = _BACKTESTING
+
+    dict_of_tickerrows = load_data_test('raise')
+    dataframes = backtesting.tickerdata_to_dataframe(dict_of_tickerrows)
+    dataframe = dataframes['BTC_UNITEST']
+    cols = dataframe.columns
+    # assert the dataframe got some of the indicator columns
+    for col in ['close', 'high', 'low', 'open', 'date',
+                'ema50', 'ao', 'macd', 'plus_dm']:
+        assert col in cols
+
+
+def test_backtest_pricecontours(default_conf) -> None:
+    tests = [['raise', 17], ['lower', 0], ['sine', 17]]
+    for [contour, numres] in tests:
+        simple_backtest(default_conf, contour, numres)
+
+
+# Test backtest using offline data (testdata directory)
+def test_backtest_ticks(default_conf):
     ticks = [1, 5]
-    fun = default_strategy.populate_buy_trend
+    fun = _BACKTESTING.populate_buy_trend
     for tick in ticks:
         backtest_conf = _make_backtest_conf(conf=default_conf)
-        results = _run_backtest_1(default_strategy, fun, backtest_conf)
+        results = _run_backtest_1(fun, backtest_conf)
         assert not results.empty
 
 
-def test_backtest_clash_buy_sell(default_conf, mocker, default_strategy):
-    mocker.patch.dict('freqtrade.main._CONF', default_conf)
-
+def test_backtest_clash_buy_sell(default_conf):
     # Override the default buy trend function in our default_strategy
     def fun(dataframe=None):
         buy_value = 1
@@ -558,13 +504,11 @@
         return _trend(dataframe, buy_value, sell_value)
 
     backtest_conf = _make_backtest_conf(conf=default_conf)
-    results = _run_backtest_1(default_strategy, fun, backtest_conf)
+    results = _run_backtest_1(fun, backtest_conf)
     assert results.empty
 
 
-def test_backtest_only_sell(default_conf, mocker, default_strategy):
-    mocker.patch.dict('freqtrade.main._CONF', default_conf)
-
+def test_backtest_only_sell(default_conf):
     # Override the default buy trend function in our default_strategy
     def fun(dataframe=None):
         buy_value = 0
@@ -572,31 +516,29 @@
         return _trend(dataframe, buy_value, sell_value)
 
     backtest_conf = _make_backtest_conf(conf=default_conf)
-    results = _run_backtest_1(default_strategy, fun, backtest_conf)
+    results = _run_backtest_1(fun, backtest_conf)
     assert results.empty
 
 
-def test_backtest_alternate_buy_sell(default_conf, mocker, default_strategy):
-    mocker.patch.dict('freqtrade.main._CONF', default_conf)
+def test_backtest_alternate_buy_sell(default_conf):
     backtest_conf = _make_backtest_conf(conf=default_conf, pair='BTC_UNITEST')
-    results = _run_backtest_1(default_strategy, _trend_alternate,
-                              backtest_conf)
+    results = _run_backtest_1(_trend_alternate, backtest_conf)
     assert len(results) == 3
 
 
-def test_backtest_record(default_conf, mocker, default_strategy):
+def test_backtest_record(default_conf, mocker):
     names = []
     records = []
-    mocker.patch.dict('freqtrade.main._CONF', default_conf)
-    mocker.patch('freqtrade.misc.file_dump_json',
-                 new=lambda n, r: (names.append(n), records.append(r)))
+    mocker.patch(
+        'freqtrade.optimize.backtesting.file_dump_json',
+        new=lambda n, r: (names.append(n), records.append(r))
+    )
     backtest_conf = _make_backtest_conf(
         conf=default_conf,
         pair='BTC_UNITEST',
         record="trades"
     )
-    results = _run_backtest_1(default_strategy, _trend_alternate,
-                              backtest_conf)
+    results = _run_backtest_1(_trend_alternate, backtest_conf)
     assert len(results) == 3
     # Assert file_dump_json was only called once
     assert names == ['backtest-result.json']
@@ -617,88 +559,50 @@
             assert buy_index > oix
         oix = buy_index
         assert dur > 0
->>>>>>> 1134c81a
-
-
-def test_processed() -> None:
-    """
-    Test Backtesting.backtest() method with offline data
-    """
-    backtesting = _BACKTESTING
-
-    dict_of_tickerrows = load_data_test('raise')
-    dataframes = backtesting.tickerdata_to_dataframe(dict_of_tickerrows)
-    dataframe = dataframes['BTC_UNITEST']
-    cols = dataframe.columns
-    # assert the dataframe got some of the indicator columns
-    for col in ['close', 'high', 'low', 'open', 'date',
-                'ema50', 'ao', 'macd', 'plus_dm']:
-        assert col in cols
-
-
-def test_backtest_pricecontours(default_conf) -> None:
-    tests = [['raise', 17], ['lower', 0], ['sine', 17]]
-    for [contour, numres] in tests:
-<<<<<<< HEAD
-        simple_backtest(default_conf, contour, numres)
-=======
-        simple_backtest(default_conf, contour, numres)
-
-
-def mocked_load_data(datadir, pairs=[], ticker_interval=0, refresh_pairs=False, timerange=None):
-    tickerdata = optimize.load_tickerdata_file(datadir, 'BTC_UNITEST', 1, timerange=timerange)
-    pairdata = {'BTC_UNITEST': tickerdata}
-    return pairdata
-
-
-def test_backtest_start(default_conf, mocker, caplog):
-    caplog.set_level(logging.INFO)
-    default_conf['exchange']['pair_whitelist'] = ['BTC_UNITEST']
-    mocker.patch.dict('freqtrade.main._CONF', default_conf)
-    mocker.patch('freqtrade.misc.load_config', new=lambda s: default_conf)
-    mocker.patch.multiple('freqtrade.optimize',
-                          load_data=mocked_load_data)
-    args = MagicMock()
-    args.ticker_interval = 1
-    args.level = 10
-    args.live = False
-    args.datadir = None
-    args.export = None
-    args.timerange = '-100'  # needed due to MagicMock malleability
-    backtesting.start(args)
-    # check the logs, that will contain the backtest result
-    exists = ['Using max_open_trades: 1 ...',
-              'Using stake_amount: 0.001 ...',
-              'Measuring data from 2017-11-14T21:17:00+00:00 '
-              'up to 2017-11-14T22:59:00+00:00 (0 days)..']
-    for line in exists:
-        assert ('freqtrade.optimize.backtesting',
-                logging.INFO,
-                line) in caplog.record_tuples
-
-
-def test_backtest_start_live(default_strategy, default_conf, mocker, caplog):
-    caplog.set_level(logging.INFO)
+
+
+def test_backtest_start_live(default_conf, mocker, caplog):
     default_conf['exchange']['pair_whitelist'] = ['BTC_UNITEST']
     mocker.patch('freqtrade.exchange.get_ticker_history',
                  new=lambda n, i: _load_pair_as_ticks(n, i))
-    mocker.patch.dict('freqtrade.main._CONF', default_conf)
-    mocker.patch('freqtrade.misc.load_config', new=lambda s: default_conf)
+    mocker.patch('freqtrade.optimize.backtesting.Backtesting.backtest', MagicMock())
+    mocker.patch('freqtrade.optimize.backtesting.Backtesting._generate_text_table', MagicMock())
+    mocker.patch('freqtrade.configuration.open', mocker.mock_open(
+        read_data=json.dumps(default_conf)
+    ))
+
     args = MagicMock()
     args.ticker_interval = 1
     args.level = 10
     args.live = True
     args.datadir = None
     args.export = None
+    args.strategy = 'default_strategy'
     args.timerange = '-100'  # needed due to MagicMock malleability
-    backtesting.start(args)
+
+    args = [
+        '--config', 'config.json',
+        '--strategy', 'default_strategy',
+        'backtesting',
+        '--ticker-interval', '1',
+        '--live',
+        '--timerange', '-100'
+    ]
+    args = get_args(args)
+    start(args)
     # check the logs, that will contain the backtest result
-    exists = ['Using max_open_trades: 1 ...',
-              'Using stake_amount: 0.001 ...',
-              'Measuring data from 2017-11-14T19:32:00+00:00 '
-              'up to 2017-11-14T22:59:00+00:00 (0 days)..']
+    exists = [
+        'Parameter -i/--ticker-interval detected ...',
+        'Using ticker_interval: 1 ...',
+        'Parameter -l/--live detected ...',
+        'Using max_open_trades: 1 ...',
+        'Parameter --timerange detected: -100 ..',
+        'Parameter --datadir detected: freqtrade/tests/testdata ...',
+        'Using stake_currency: BTC ...',
+        'Using stake_amount: 0.001 ...',
+        'Downloading data for all pairs in whitelist ...',
+        'Measuring data from 2017-11-14T19:32:00+00:00 up to 2017-11-14T22:59:00+00:00 (0 days)..'
+    ]
+
     for line in exists:
-        assert ('freqtrade.optimize.backtesting',
-                logging.INFO,
-                line) in caplog.record_tuples
->>>>>>> 1134c81a
+        tt.log_has(line, caplog.record_tuples)