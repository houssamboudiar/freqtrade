# pragma pylint: disable=missing-docstring
import json
import logging
import re
from copy import deepcopy
from datetime import datetime, timedelta, timezone
from pathlib import Path
from typing import Optional
from unittest.mock import MagicMock, Mock, PropertyMock

import numpy as np
import pandas as pd
import pytest
from xdist.scheduler.loadscope import LoadScopeScheduling

from freqtrade import constants
from freqtrade.commands import Arguments
from freqtrade.data.converter import ohlcv_to_dataframe, trades_list_to_df
from freqtrade.edge import PairInfo
from freqtrade.enums import CandleType, MarginMode, RunMode, SignalDirection, TradingMode
from freqtrade.exchange import Exchange, timeframe_to_minutes, timeframe_to_seconds
from freqtrade.freqtradebot import FreqtradeBot
from freqtrade.persistence import LocalTrade, Order, Trade, init_db
from freqtrade.resolvers import ExchangeResolver
from freqtrade.util import dt_now, dt_ts
from freqtrade.worker import Worker
from tests.conftest_trades import (leverage_trade, mock_trade_1, mock_trade_2, mock_trade_3,
                                   mock_trade_4, mock_trade_5, mock_trade_6, short_trade)
from tests.conftest_trades_usdt import (mock_trade_usdt_1, mock_trade_usdt_2, mock_trade_usdt_3,
                                        mock_trade_usdt_4, mock_trade_usdt_5, mock_trade_usdt_6,
                                        mock_trade_usdt_7)


logging.getLogger('').setLevel(logging.INFO)


# Do not mask numpy errors as warnings that no one read, raise the exсeption
np.seterr(all='raise')

CURRENT_TEST_STRATEGY = 'StrategyTestV3'
TRADE_SIDES = ('long', 'short')
EXMS = 'freqtrade.exchange.exchange.Exchange'


def pytest_addoption(parser):
    parser.addoption('--longrun', action='store_true', dest="longrun",
                     default=False, help="Enable long-run tests (ccxt compat)")


def pytest_configure(config):
    config.addinivalue_line(
        "markers", "longrun: mark test that is running slowly and should not be run regularily"
    )
    if not config.option.longrun:
        setattr(config.option, 'markexpr', 'not longrun')


class FixtureScheduler(LoadScopeScheduling):
    # Based on the suggestion in
    # https://github.com/pytest-dev/pytest-xdist/issues/18

    def _split_scope(self, nodeid):
        if 'exchange_online' in nodeid:
            try:
                # Extract exchange ID from nodeid
                exchange_id = nodeid.split('[')[1].split('-')[0].rstrip(']')
                return exchange_id
            except Exception as e:
                print(e)
                pass

        return nodeid


def pytest_xdist_make_scheduler(config, log):
    return FixtureScheduler(config, log)


def log_has(line, logs):
    """Check if line is found on some caplog's message."""
    return any(line == message for message in logs.messages)


def log_has_when(line, logs, when):
    """Check if line is found in caplog's messages during a specified stage"""
    return any(line == message.message for message in logs.get_records(when))


def log_has_re(line, logs):
    """Check if line matches some caplog's message."""
    return any(re.match(line, message) for message in logs.messages)


def num_log_has(line, logs):
    """Check how many times line is found in caplog's messages."""
    return sum(line == message for message in logs.messages)


def num_log_has_re(line, logs):
    """Check how many times line matches caplog's messages."""
    return sum(bool(re.match(line, message)) for message in logs.messages)


def get_args(args):
    return Arguments(args).get_parsed_arg()


def generate_trades_history(n_rows, start_date: Optional[datetime] = None, days=5):
    np.random.seed(42)
    if not start_date:
        start_date = datetime(2020, 1, 1, tzinfo=timezone.utc)

        # Generate random data
    end_date = start_date + timedelta(days=days)
    _start_timestamp = start_date.timestamp()
    _end_timestamp = pd.to_datetime(end_date).timestamp()

    random_timestamps_in_seconds = np.random.uniform(_start_timestamp, _end_timestamp, n_rows)
    timestamp = pd.to_datetime(random_timestamps_in_seconds, unit='s')

    id = [
        f'a{np.random.randint(1e6, 1e7 - 1)}cd{np.random.randint(100, 999)}'
        for _ in range(n_rows)
    ]

    side = np.random.choice(['buy', 'sell'], n_rows)

    # Initial price and subsequent changes
    initial_price = 0.019626
    price_changes = np.random.normal(0, initial_price * 0.05, n_rows)
    price = np.cumsum(np.concatenate(([initial_price], price_changes)))[:n_rows]

    amount = np.random.uniform(0.011, 20, n_rows)
    cost = price * amount

    # Create DataFrame
    df = pd.DataFrame({'timestamp': timestamp, 'id': id, 'type': None, 'side': side,
                       'price': price, 'amount': amount, 'cost': cost})
    df['date'] = pd.to_datetime(df['timestamp'], unit='ms', utc=True)
    df = df.sort_values('timestamp').reset_index(drop=True)
    assert list(df.columns) == constants.DEFAULT_TRADES_COLUMNS + ['date']
    return df


def generate_test_data(timeframe: str, size: int, start: str = '2020-07-05', random_seed=42):
    np.random.seed(random_seed)

    base = np.random.normal(20, 2, size=size)
    if timeframe == '1y':
        date = pd.date_range(start, periods=size, freq='1YS', tz='UTC')
    elif timeframe == '1M':
        date = pd.date_range(start, periods=size, freq='1MS', tz='UTC')
    elif timeframe == '3M':
        date = pd.date_range(start, periods=size, freq='3MS', tz='UTC')
    elif timeframe == '1w' or timeframe == '7d':
        date = pd.date_range(start, periods=size, freq='1W-MON', tz='UTC')
    else:
        tf_mins = timeframe_to_minutes(timeframe)
        if tf_mins >= 1:
            date = pd.date_range(start, periods=size, freq=f'{tf_mins}min', tz='UTC')
        else:
            tf_secs = timeframe_to_seconds(timeframe)
            date = pd.date_range(start, periods=size, freq=f'{tf_secs}s', tz='UTC')
    df = pd.DataFrame({
        'date': date,
        'open': base,
        'high': base + np.random.normal(2, 1, size=size),
        'low': base - np.random.normal(2, 1, size=size),
        'close': base + np.random.normal(0, 1, size=size),
        'volume': np.random.normal(200, size=size)
    }
    )
    df = df.dropna()
    return df


def generate_test_data_raw(timeframe: str, size: int, start: str = '2020-07-05', random_seed=42):
    """ Generates data in the ohlcv format used by ccxt """
<<<<<<< HEAD
    df = generate_test_data(timeframe, size, start, random_seed)
    df['date'] = df.loc[:, 'date'].view(np.int64) // 1000 // 1000
=======
    df = generate_test_data(timeframe, size, start)
    df['date'] = df.loc[:, 'date'].astype(np.int64) // 1000 // 1000
>>>>>>> d1028b8c
    return list(list(x) for x in zip(*(df[x].values.tolist() for x in df.columns)))


# Source: https://stackoverflow.com/questions/29881236/how-to-mock-asyncio-coroutines
# TODO: This should be replaced with AsyncMock once support for python 3.7 is dropped.
def get_mock_coro(return_value=None, side_effect=None):
    async def mock_coro(*args, **kwargs):
        if side_effect:
            if isinstance(side_effect, list):
                effect = side_effect.pop(0)
            else:
                effect = side_effect
            if isinstance(effect, Exception):
                raise effect
            if callable(effect):
                return effect(*args, **kwargs)
            return effect
        else:
            return return_value

    return Mock(wraps=mock_coro)


def patched_configuration_load_config_file(mocker, config) -> None:
    mocker.patch(
        'freqtrade.configuration.load_config.load_config_file',
        lambda *args, **kwargs: config
    )


def patch_exchange(
    mocker,
    api_mock=None,
    id='binance',
    mock_markets=True,
    mock_supported_modes=True
) -> None:
    mocker.patch(f'{EXMS}._load_async_markets', return_value={})
    mocker.patch(f'{EXMS}.validate_config', MagicMock())
    mocker.patch(f'{EXMS}.validate_timeframes', MagicMock())
    mocker.patch(f'{EXMS}.id', PropertyMock(return_value=id))
    mocker.patch(f'{EXMS}.name', PropertyMock(return_value=id.title()))
    mocker.patch(f'{EXMS}.precisionMode', PropertyMock(return_value=2))

    if mock_markets:
        if isinstance(mock_markets, bool):
            mock_markets = get_markets()
        mocker.patch(f'{EXMS}.markets', PropertyMock(return_value=mock_markets))

    if mock_supported_modes:
        mocker.patch(
            f'freqtrade.exchange.{id}.{id.capitalize()}._supported_trading_mode_margin_pairs',
            PropertyMock(return_value=[
                (TradingMode.MARGIN, MarginMode.CROSS),
                (TradingMode.MARGIN, MarginMode.ISOLATED),
                (TradingMode.FUTURES, MarginMode.CROSS),
                (TradingMode.FUTURES, MarginMode.ISOLATED)
            ])
        )

    if api_mock:
        mocker.patch(f'{EXMS}._init_ccxt', return_value=api_mock)
    else:
        mocker.patch(f'{EXMS}._init_ccxt', MagicMock())
        mocker.patch(f'{EXMS}.timeframes', PropertyMock(
                return_value=['5m', '15m', '1h', '1d']))


def get_patched_exchange(mocker, config, api_mock=None, id='binance',
                         mock_markets=True, mock_supported_modes=True) -> Exchange:
    patch_exchange(mocker, api_mock, id, mock_markets, mock_supported_modes)
    config['exchange']['name'] = id
    try:
        exchange = ExchangeResolver.load_exchange(config, load_leverage_tiers=True)
    except ImportError:
        exchange = Exchange(config)
    return exchange


def patch_wallet(mocker, free=999.9) -> None:
    mocker.patch('freqtrade.wallets.Wallets.get_free', MagicMock(
        return_value=free
    ))


def patch_whitelist(mocker, conf) -> None:
    mocker.patch('freqtrade.freqtradebot.FreqtradeBot._refresh_active_whitelist',
                 MagicMock(return_value=conf['exchange']['pair_whitelist']))


def patch_edge(mocker) -> None:
    # "ETH/BTC",
    # "LTC/BTC",
    # "XRP/BTC",
    # "NEO/BTC"

    mocker.patch('freqtrade.edge.Edge._cached_pairs', mocker.PropertyMock(
        return_value={
            'NEO/BTC': PairInfo(-0.20, 0.66, 3.71, 0.50, 1.71, 10, 25),
            'LTC/BTC': PairInfo(-0.21, 0.66, 3.71, 0.50, 1.71, 11, 20),
        }
    ))
    mocker.patch('freqtrade.edge.Edge.calculate', MagicMock(return_value=True))


# Functions for recurrent object patching


def patch_freqtradebot(mocker, config) -> None:
    """
    This function patch _init_modules() to not call dependencies
    :param mocker: a Mocker object to apply patches
    :param config: Config to pass to the bot
    :return: None
    """
    mocker.patch('freqtrade.freqtradebot.RPCManager', MagicMock())
    patch_exchange(mocker)
    mocker.patch('freqtrade.freqtradebot.RPCManager._init', MagicMock())
    mocker.patch('freqtrade.freqtradebot.RPCManager.send_msg', MagicMock())
    patch_whitelist(mocker, config)
    mocker.patch('freqtrade.freqtradebot.ExternalMessageConsumer')
    mocker.patch('freqtrade.configuration.config_validation._validate_consumers')


def get_patched_freqtradebot(mocker, config) -> FreqtradeBot:
    """
    This function patches _init_modules() to not call dependencies
    :param mocker: a Mocker object to apply patches
    :param config: Config to pass to the bot
    :return: FreqtradeBot
    """
    patch_freqtradebot(mocker, config)
    return FreqtradeBot(config)


def get_patched_worker(mocker, config) -> Worker:
    """
    This function patches _init_modules() to not call dependencies
    :param mocker: a Mocker object to apply patches
    :param config: Config to pass to the bot
    :return: Worker
    """
    patch_freqtradebot(mocker, config)
    return Worker(args=None, config=config)


def patch_get_signal(
    freqtrade: FreqtradeBot,
    enter_long=True,
    exit_long=False,
    enter_short=False,
    exit_short=False,
    enter_tag: Optional[str] = None,
    exit_tag: Optional[str] = None,
) -> None:
    """
    :param mocker: mocker to patch IStrategy class
    :return: None
    """
    # returns (Signal-direction, signaname)
    def patched_get_entry_signal(*args, **kwargs):
        direction = None
        if enter_long and not any([exit_long, enter_short]):
            direction = SignalDirection.LONG
        if enter_short and not any([exit_short, enter_long]):
            direction = SignalDirection.SHORT

        return direction, enter_tag

    freqtrade.strategy.get_entry_signal = patched_get_entry_signal

    def patched_get_exit_signal(pair, timeframe, dataframe, is_short):
        if is_short:
            return enter_short, exit_short, exit_tag
        else:
            return enter_long, exit_long, exit_tag

    # returns (enter, exit)
    freqtrade.strategy.get_exit_signal = patched_get_exit_signal

    freqtrade.exchange.refresh_latest_ohlcv = lambda p: None


def create_mock_trades(fee, is_short: Optional[bool] = False, use_db: bool = True):
    """
    Create some fake trades ...
    :param is_short: Optional bool, None creates a mix of long and short trades.
    """
    def add_trade(trade):
        if use_db:
            Trade.session.add(trade)
        else:
            LocalTrade.add_bt_trade(trade)
    is_short1 = is_short if is_short is not None else True
    is_short2 = is_short if is_short is not None else False
    # Simulate dry_run entries
    trade = mock_trade_1(fee, is_short1)
    add_trade(trade)

    trade = mock_trade_2(fee, is_short1)
    add_trade(trade)

    trade = mock_trade_3(fee, is_short2)
    add_trade(trade)

    trade = mock_trade_4(fee, is_short2)
    add_trade(trade)

    trade = mock_trade_5(fee, is_short2)
    add_trade(trade)

    trade = mock_trade_6(fee, is_short1)
    add_trade(trade)

    if use_db:
        Trade.commit()


def create_mock_trades_with_leverage(fee, use_db: bool = True):
    """
    Create some fake trades ...
    """
    if use_db:
        Trade.session.rollback()

    def add_trade(trade):
        if use_db:
            Trade.session.add(trade)
        else:
            LocalTrade.add_bt_trade(trade)

    # Simulate dry_run entries
    trade = mock_trade_1(fee, False)
    add_trade(trade)

    trade = mock_trade_2(fee, False)
    add_trade(trade)

    trade = mock_trade_3(fee, False)
    add_trade(trade)

    trade = mock_trade_4(fee, False)
    add_trade(trade)

    trade = mock_trade_5(fee, False)
    add_trade(trade)

    trade = mock_trade_6(fee, False)
    add_trade(trade)

    trade = short_trade(fee)
    add_trade(trade)

    trade = leverage_trade(fee)
    add_trade(trade)

    if use_db:
        Trade.session.flush()


def create_mock_trades_usdt(fee, is_short: Optional[bool] = False, use_db: bool = True):
    """
    Create some fake trades ...
    """
    def add_trade(trade):
        if use_db:
            Trade.session.add(trade)
        else:
            LocalTrade.add_bt_trade(trade)

    is_short1 = is_short if is_short is not None else True
    is_short2 = is_short if is_short is not None else False

    # Simulate dry_run entries
    trade = mock_trade_usdt_1(fee, is_short1)
    add_trade(trade)

    trade = mock_trade_usdt_2(fee, is_short1)
    add_trade(trade)

    trade = mock_trade_usdt_3(fee, is_short1)
    add_trade(trade)

    trade = mock_trade_usdt_4(fee, is_short2)
    add_trade(trade)

    trade = mock_trade_usdt_5(fee, is_short2)
    add_trade(trade)

    trade = mock_trade_usdt_6(fee, is_short1)
    add_trade(trade)

    trade = mock_trade_usdt_7(fee, is_short1)
    add_trade(trade)
    if use_db:
        Trade.commit()


@pytest.fixture(autouse=True)
def patch_gc(mocker) -> None:
    mocker.patch("freqtrade.main.gc_set_threshold")


@pytest.fixture(autouse=True)
def user_dir(mocker, tmp_path) -> Path:
    user_dir = tmp_path / "user_data"
    mocker.patch('freqtrade.configuration.configuration.create_userdata_dir',
                 return_value=user_dir)
    return user_dir


@pytest.fixture(autouse=True)
def patch_coingekko(mocker) -> None:
    """
    Mocker to coingekko to speed up tests
    :param mocker: mocker to patch coingekko class
    :return: None
    """

    tickermock = MagicMock(return_value={'bitcoin': {'usd': 12345.0}, 'ethereum': {'usd': 12345.0}})
    listmock = MagicMock(return_value=[{'id': 'bitcoin', 'name': 'Bitcoin', 'symbol': 'btc',
                                        'website_slug': 'bitcoin'},
                                       {'id': 'ethereum', 'name': 'Ethereum', 'symbol': 'eth',
                                        'website_slug': 'ethereum'}
                                       ])
    mocker.patch.multiple(
        'freqtrade.rpc.fiat_convert.CoinGeckoAPI',
        get_price=tickermock,
        get_coins_list=listmock,

    )


@pytest.fixture(scope='function')
def init_persistence(default_conf):
    init_db(default_conf['db_url'])


@pytest.fixture(scope="function")
def default_conf(testdatadir):
    return get_default_conf(testdatadir)


@pytest.fixture(scope="function")
def default_conf_usdt(testdatadir):
    return get_default_conf_usdt(testdatadir)


def get_default_conf(testdatadir):
    """ Returns validated configuration suitable for most tests """
    configuration = {
        "max_open_trades": 1,
        "stake_currency": "BTC",
        "stake_amount": 0.001,
        "fiat_display_currency": "USD",
        "timeframe": '5m',
        "dry_run": True,
        "cancel_open_orders_on_exit": False,
        "minimal_roi": {
            "40": 0.0,
            "30": 0.01,
            "20": 0.02,
            "0": 0.04
        },
        "dry_run_wallet": 1000,
        "stoploss": -0.10,
        "unfilledtimeout": {
            "entry": 10,
            "exit": 30
        },
        "entry_pricing": {
            "price_last_balance": 0.0,
            "use_order_book": False,
            "order_book_top": 1,
            "check_depth_of_market": {
                "enabled": False,
                "bids_to_ask_delta": 1
            }
        },
        "exit_pricing": {
            "use_order_book": False,
            "order_book_top": 1,
        },
        "exchange": {
            "name": "binance",
            "key": "key",
            "secret": "secret",
            "pair_whitelist": [
                "ETH/BTC",
                "LTC/BTC",
                "XRP/BTC",
                "NEO/BTC"
            ],
            "pair_blacklist": [
                "DOGE/BTC",
                "HOT/BTC",
            ]
        },
        "pairlists": [
            {"method": "StaticPairList"}
        ],
        "telegram": {
            "enabled": False,
            "token": "token",
            "chat_id": "0",
            "notification_settings": {},
        },
        "datadir": Path(testdatadir),
        "initial_state": "running",
        "db_url": "sqlite://",
        "user_data_dir": Path("user_data"),
        "verbosity": 3,
        "strategy_path": str(Path(__file__).parent / "strategy" / "strats"),
        "strategy": CURRENT_TEST_STRATEGY,
        "disableparamexport": True,
        "internals": {},
        "export": "none",
        "dataformat_ohlcv": "feather",
        "runmode": "dry_run",
        "candle_type_def": CandleType.SPOT,
    }
    return configuration


def get_default_conf_usdt(testdatadir):
    configuration = get_default_conf(testdatadir)
    configuration.update({
        "stake_amount": 60.0,
        "stake_currency": "USDT",
        "exchange": {
            "name": "binance",
            "enabled": True,
            "key": "key",
            "secret": "secret",
            "pair_whitelist": [
                "ETH/USDT",
                "LTC/USDT",
                "XRP/USDT",
                "NEO/USDT",
                "TKN/USDT",
            ],
            "pair_blacklist": [
                "DOGE/USDT",
                "HOT/USDT",
            ]
        },
    })
    return configuration


@pytest.fixture
def fee():
    return MagicMock(return_value=0.0025)


@pytest.fixture
def ticker():
    return MagicMock(return_value={
        'bid': 0.00001098,
        'ask': 0.00001099,
        'last': 0.00001098,
    })


@pytest.fixture
def ticker_sell_up():
    return MagicMock(return_value={
        'bid': 0.00001172,
        'ask': 0.00001173,
        'last': 0.00001172,
    })


@pytest.fixture
def ticker_sell_down():
    return MagicMock(return_value={
        'bid': 0.00001044,
        'ask': 0.00001043,
        'last': 0.00001044,
    })


@pytest.fixture
def ticker_usdt():
    return MagicMock(return_value={
        'bid': 2.0,
        'ask': 2.02,
        'last': 2.0,
    })


@pytest.fixture
def ticker_usdt_sell_up():
    return MagicMock(return_value={
        'bid': 2.2,
        'ask': 2.3,
        'last': 2.2,
    })


@pytest.fixture
def ticker_usdt_sell_down():
    return MagicMock(return_value={
        'bid': 2.01,
        'ask': 2.0,
        'last': 2.01,
    })


@pytest.fixture
def markets():
    return get_markets()


def get_markets():
    # See get_markets_static() for immutable markets and do not modify them unless absolutely
    # necessary!
    return {
        'ETH/BTC': {
            'id': 'ethbtc',
            'symbol': 'ETH/BTC',
            'base': 'ETH',
            'quote': 'BTC',
            'active': True,
            'spot': True,
            'swap': False,
            'linear': None,
            'type': 'spot',
            'precision': {
                'price': 8,
                'amount': 8,
                'cost': 8,
            },
            'lot': 0.00000001,
            'contractSize': None,
            'limits': {
                'amount': {
                    'min': 0.01,
                    'max': 100000000,
                },
                'price': {
                    'min': None,
                    'max': 500000,
                },
                'cost': {
                    'min': 0.0001,
                    'max': 500000,
                },
                'leverage': {
                    'min': 1.0,
                    'max': 2.0
                }
            },
        },
        'TKN/BTC': {
            'id': 'tknbtc',
            'symbol': 'TKN/BTC',
            'base': 'TKN',
            'quote': 'BTC',
            # According to ccxt, markets without active item set are also active
            # 'active': True,
            'spot': True,
            'swap': False,
            'linear': None,
            'type': 'spot',
            'precision': {
                'price': 8,
                'amount': 8,
                'cost': 8,
            },
            'lot': 0.00000001,
            'contractSize': None,
            'limits': {
                'amount': {
                    'min': 0.01,
                    'max': 100000000,
                },
                'price': {
                    'min': None,
                    'max': 500000,
                },
                'cost': {
                    'min': 0.0001,
                    'max': 500000,
                },
                'leverage': {
                    'min': 1.0,
                    'max': 5.0
                }
            },
        },
        'BLK/BTC': {
            'id': 'blkbtc',
            'symbol': 'BLK/BTC',
            'base': 'BLK',
            'quote': 'BTC',
            'active': True,
            'spot': True,
            'swap': False,
            'linear': None,
            'type': 'spot',
            'precision': {
                'price': 8,
                'amount': 8,
                'cost': 8,
            },
            'lot': 0.00000001,
            'contractSize': None,
            'limits': {
                'amount': {
                    'min': 0.01,
                    'max': 1000,
                },
                'price': {
                    'min': None,
                    'max': 500000,
                },
                'cost': {
                    'min': 0.0001,
                    'max': 500000,
                },
                'leverage': {
                    'min': 1.0,
                    'max': 3.0
                },
            },
        },
        'LTC/BTC': {
            'id': 'ltcbtc',
            'symbol': 'LTC/BTC',
            'base': 'LTC',
            'quote': 'BTC',
            'active': True,
            'spot': True,
            'swap': False,
            'linear': None,
            'type': 'spot',
            'precision': {
                'price': 8,
                'amount': 8,
                'cost': 8,
            },
            'lot': 0.00000001,
            'contractSize': None,
            'limits': {
                'amount': {
                    'min': 0.01,
                    'max': 100000000,
                },
                'price': {
                    'min': None,
                    'max': 500000,
                },
                'cost': {
                    'min': 0.0001,
                    'max': 500000,
                },
                'leverage': {
                    'min': None,
                    'max': None
                },
            },
            'info': {},
        },
        'XRP/BTC': {
            'id': 'xrpbtc',
            'symbol': 'XRP/BTC',
            'base': 'XRP',
            'quote': 'BTC',
            'active': True,
            'spot': True,
            'swap': False,
            'linear': None,
            'type': 'spot',
            'precision': {
                'price': 8,
                'amount': 8,
                'cost': 8,
            },
            'lot': 0.00000001,
            'contractSize': None,
            'limits': {
                'amount': {
                    'min': 0.01,
                    'max': 100000000,
                },
                'price': {
                    'min': None,
                    'max': 500000,
                },
                'cost': {
                    'min': 0.0001,
                    'max': 500000,
                },
                'leverage': {
                    'min': None,
                    'max': None,
                },
            },
            'info': {},
        },
        'NEO/BTC': {
            'id': 'neobtc',
            'symbol': 'NEO/BTC',
            'base': 'NEO',
            'quote': 'BTC',
            'active': True,
            'spot': True,
            'swap': False,
            'linear': None,
            'type': 'spot',
            'precision': {
                'price': 8,
                'amount': 8,
                'cost': 8,
            },
            'lot': 0.00000001,
            'contractSize': None,
            'limits': {
                'amount': {
                    'min': 0.01,
                    'max': 100000000,
                },
                'price': {
                    'min': None,
                    'max': 500000,
                },
                'cost': {
                    'min': 0.0001,
                    'max': 500000,
                },
                'leverage': {
                    'min': None,
                    'max': None,
                },
            },
            'info': {},
        },
        'BTT/BTC': {
            'id': 'BTTBTC',
            'symbol': 'BTT/BTC',
            'base': 'BTT',
            'quote': 'BTC',
            'active': False,
            'spot': True,
            'swap': False,
            'linear': None,
            'type': 'spot',
            'contractSize': None,
            'precision': {
                'base': 8,
                'quote': 8,
                'amount': 0,
                'price': 8
            },
            'limits': {
                'amount': {
                    'min': 1.0,
                    'max': 90000000.0
                },
                'price': {
                    'min': None,
                    'max': None
                },
                'cost': {
                    'min': 0.0001,
                    'max': None
                },
                'leverage': {
                    'min': None,
                    'max': None,
                },
            },
            'info': {},
        },
        'ETH/USDT': {
            'id': 'USDT-ETH',
            'symbol': 'ETH/USDT',
            'base': 'ETH',
            'quote': 'USDT',
            'settle': None,
            'baseId': 'ETH',
            'quoteId': 'USDT',
            'settleId': None,
            'type': 'spot',
            'spot': True,
            'margin': True,
            'swap': True,
            'future': True,
            'option': False,
            'active': True,
            'contract': None,
            'linear': None,
            'inverse': None,
            'taker': 0.0006,
            'maker': 0.0002,
            'contractSize': None,
            'expiry': None,
            'expiryDateTime': None,
            'strike': None,
            'optionType': None,
            'precision': {
                'amount': 8,
                'price': 8,
            },
            'limits': {
                'leverage': {
                    'min': 1,
                    'max': 100,
                },
                'amount': {
                    'min': 0.02214286,
                    'max': None,
                },
                'price': {
                    'min': 1e-08,
                    'max': None,
                },
                'cost': {
                    'min': None,
                    'max': None,
                },
            },
            'info': {
                'maintenance_rate': '0.005',
            },
        },
        'BTC/USDT': {
            'id': 'USDT-BTC',
            'symbol': 'BTC/USDT',
            'base': 'BTC',
            'quote': 'USDT',
            'settle': None,
            'baseId': 'BTC',
            'quoteId': 'USDT',
            'settleId': None,
            'type': 'spot',
            'spot': True,
            'margin': True,
            'swap': False,
            'future': False,
            'option': False,
            'active': True,
            'contract': None,
            'linear': None,
            'inverse': None,
            'taker': 0.0006,
            'maker': 0.0002,
            'contractSize': None,
            'expiry': None,
            'expiryDateTime': None,
            'strike': None,
            'optionType': None,
            'precision': {
                'amount': 4,
                'price': 4,
            },
            'limits': {
                'leverage': {
                    'min': 1,
                    'max': 100,
                },
                'amount': {
                    'min': 0.000221,
                    'max': None,
                },
                'price': {
                    'min': 1e-02,
                    'max': None,
                },
                'cost': {
                    'min': None,
                    'max': None,
                },
            },
            'info': {
                'maintenance_rate': '0.005',
            },
        },
        'LTC/USDT': {
            'id': 'USDT-LTC',
            'symbol': 'LTC/USDT',
            'base': 'LTC',
            'quote': 'USDT',
            'active': False,
            'spot': True,
            'future': True,
            'swap': True,
            'margin': True,
            'linear': None,
            'inverse': False,
            'type': 'spot',
            'contractSize': None,
            'taker': 0.0006,
            'maker': 0.0002,
            'precision': {
                'amount': 8,
                'price': 8
            },
            'limits': {
                'amount': {
                    'min': 0.06646786,
                    'max': None
                },
                'price': {
                    'min': 1e-08,
                    'max': None
                },
                'leverage': {
                    'min': None,
                    'max': None,
                },
                'cost': {
                    'min': None,
                    'max': None,
                },
            },
            'info': {},
        },
        'XRP/USDT': {
            'id': 'xrpusdt',
            'symbol': 'XRP/USDT',
            'base': 'XRP',
            'quote': 'USDT',
            'active': True,
            'spot': True,
            'swap': False,
            'linear': None,
            'type': 'spot',
            'taker': 0.0006,
            'maker': 0.0002,
            'precision': {
                'price': 8,
                'amount': 8,
                'cost': 8,
            },
            'lot': 0.00000001,
            'contractSize': None,
            'limits': {
                'amount': {
                    'min': 0.01,
                    'max': 1000,
                },
                'price': {
                    'min': None,
                    'max': 500000,
                },
                'cost': {
                    'min': 0.0001,
                    'max': 500000,
                },
            },
            'info': {},
        },
        'NEO/USDT': {
            'id': 'neousdt',
            'symbol': 'NEO/USDT',
            'base': 'NEO',
            'quote': 'USDT',
            'settle': '',
            'baseId': 'NEO',
            'quoteId': 'USDT',
            'settleId': '',
            'type': 'spot',
            'spot': True,
            'margin': True,
            'swap': False,
            'futures': False,
            'option': False,
            'active': True,
            'contract': False,
            'linear': None,
            'inverse': None,
            'taker': 0.0006,
            'maker': 0.0002,
            'contractSize': None,
            'expiry': None,
            'expiryDatetime': None,
            'strike': None,
            'optionType': None,
            'tierBased': None,
            'percentage': None,
            'lot': 0.00000001,
            'precision': {
                'price': 8,
                'amount': 8,
                'cost': 8,
            },
            'limits': {
                "leverage": {
                    'min': 1,
                    'max': 10
                },
                'amount': {
                    'min': 0.01,
                    'max': 1000,
                },
                'price': {
                    'min': None,
                    'max': 500000,
                },
                'cost': {
                    'min': 0.0001,
                    'max': 500000,
                },
            },
            'info': {},
        },
        'TKN/USDT': {
            'id': 'tknusdt',
            'symbol': 'TKN/USDT',
            'base': 'TKN',
            'quote': 'USDT',
            'active': True,
            'spot': True,
            'swap': False,
            'linear': None,
            'type': 'spot',
            'contractSize': None,
            'taker': 0.0006,
            'maker': 0.0002,
            'precision': {
                'price': 8,
                'amount': 8,
                'cost': 8,
            },
            'lot': 0.00000001,
            'limits': {
                'amount': {
                    'min': 0.01,
                    'max': 100000000000,
                },
                'price': {
                    'min': None,
                    'max': 500000
                },
                'cost': {
                    'min': 0.0001,
                    'max': 500000,
                },
                'leverage': {
                    'min': None,
                    'max': None,
                },
            },
            'info': {},
        },
        'LTC/USD': {
            'id': 'USD-LTC',
            'symbol': 'LTC/USD',
            'base': 'LTC',
            'quote': 'USD',
            'active': True,
            'spot': True,
            'swap': False,
            'linear': None,
            'type': 'spot',
            'contractSize': None,
            'precision': {
                'amount': 8,
                'price': 8
            },
            'limits': {
                'amount': {
                    'min': 0.06646786,
                    'max': None
                },
                'price': {
                    'min': 1e-08,
                    'max': None
                },
                'leverage': {
                    'min': None,
                    'max': None,
                },
                'cost': {
                    'min': None,
                    'max': None,
                },
            },
            'info': {},
        },
        'XLTCUSDT': {
            'id': 'xLTCUSDT',
            'symbol': 'XLTCUSDT',
            'base': 'LTC',
            'quote': 'USDT',
            'active': True,
            'spot': False,
            'type': 'swap',
            'contractSize': 0.01,
            'swap': False,
            'linear': False,
            'taker': 0.0006,
            'maker': 0.0002,
            'precision': {
                'amount': 8,
                'price': 8
            },
            'limits': {
                'leverage': {
                    'min': None,
                    'max': None,
                },
                'amount': {
                    'min': 0.06646786,
                    'max': None
                },
                'price': {
                    'min': 1e-08,
                    'max': None
                },
                'cost': {
                    'min': None,
                    'max': None,
                },
            },
            'info': {},
        },
        'LTC/ETH': {
            'id': 'LTCETH',
            'symbol': 'LTC/ETH',
            'base': 'LTC',
            'quote': 'ETH',
            'active': True,
            'spot': True,
            'swap': False,
            'linear': None,
            'type': 'spot',
            'contractSize': None,
            'precision': {
                'base': 8,
                'quote': 8,
                'amount': 3,
                'price': 5
            },
            'limits': {
                'leverage': {
                    'min': None,
                    'max': None,
                },
                'amount': {
                    'min': 0.001,
                    'max': 10000000.0
                },
                'price': {
                    'min': 1e-05,
                    'max': 1000.0
                },
                'cost': {
                    'min': 0.01,
                    'max': None
                }
            },
            'info': {
            }
        },
        'ETH/USDT:USDT': {
            'id': 'ETH_USDT',
            'symbol': 'ETH/USDT:USDT',
            'base': 'ETH',
            'quote': 'USDT',
            'settle': 'USDT',
            'baseId': 'ETH',
            'quoteId': 'USDT',
            'settleId': 'USDT',
            'type': 'swap',
            'spot': False,
            'margin': False,
            'swap': True,
            'future': True,  # Binance mode ...
            'option': False,
            'contract': True,
            'linear': True,
            'inverse': False,
            'tierBased': False,
            'percentage': True,
            'taker': 0.0006,
            'maker': 0.0002,
            'contractSize': 10,
            'active': True,
            'expiry': None,
            'expiryDatetime': None,
            'strike': None,
            'optionType': None,
            'limits': {
                'leverage': {
                    'min': 1,
                    'max': 100
                },
                'amount': {
                    'min': 1,
                    'max': 300000
                },
                'price': {
                    'min': None,
                    'max': None,
                },
                'cost': {
                    'min': None,
                    'max': None,
                }
            },
            'precision': {
                'price': 0.05,
                'amount': 1
            },
            'info': {}
        },
        'ADA/USDT:USDT': {
            'limits': {
                'leverage': {
                    'min': 1,
                    'max': 20,
                },
                'amount': {
                    'min': 1,
                    'max': 1000000,
                },
                'price': {
                    'min': 0.52981,
                    'max': 1.58943,
                },
                'cost': {
                    'min': None,
                    'max': None,
                }
            },
            'precision': {
                'amount': 1,
                'price': 0.00001
            },
            'tierBased': True,
            'percentage': True,
            'taker': 0.0000075,
            'maker': -0.0000025,
            'feeSide': 'get',
            'tiers': {
                'maker': [
                    [0, 0.002],       [1.5, 0.00185],
                    [3, 0.00175],     [6, 0.00165],
                    [12.5, 0.00155],  [25, 0.00145],
                    [75, 0.00135],    [200, 0.00125],
                    [500, 0.00115],   [1250, 0.00105],
                    [2500, 0.00095],  [3000, 0.00085],
                    [6000, 0.00075],  [11000, 0.00065],
                    [20000, 0.00055], [40000, 0.00055],
                    [75000, 0.00055]
                ],
                'taker': [
                    [0, 0.002],       [1.5, 0.00195],
                    [3, 0.00185],     [6, 0.00175],
                    [12.5, 0.00165],  [25, 0.00155],
                    [75, 0.00145],    [200, 0.00135],
                    [500, 0.00125],   [1250, 0.00115],
                    [2500, 0.00105],  [3000, 0.00095],
                    [6000, 0.00085],  [11000, 0.00075],
                    [20000, 0.00065], [40000, 0.00065],
                    [75000, 0.00065]
                ]
            },
            'id': 'ADA_USDT',
            'symbol': 'ADA/USDT:USDT',
            'base': 'ADA',
            'quote': 'USDT',
            'settle': 'USDT',
            'baseId': 'ADA',
            'quoteId': 'USDT',
            'settleId': 'usdt',
            'type': 'swap',
            'spot': False,
            'margin': False,
            'swap': True,
            'future': True,  # Binance mode ...
            'option': False,
            'active': True,
            'contract': True,
            'linear': True,
            'inverse': False,
            'contractSize': 0.01,
            'expiry': None,
            'expiryDatetime': None,
            'strike': None,
            'optionType': None,
            'info': {}
        },
        'SOL/BUSD:BUSD': {
            'limits': {
                'leverage': {'min': None, 'max': None},
                'amount': {'min': 1, 'max': 1000000},
                'price': {'min': 0.04, 'max': 100000},
                'cost': {'min': 5, 'max': None},
                'market': {'min': 1, 'max': 1500}
            },
            'precision': {'amount': 0, 'price': 2, 'base': 8, 'quote': 8},
            'tierBased': False,
            'percentage': True,
            'taker': 0.0004,
            'maker': 0.0002,
            'feeSide': 'get',
            'id': 'SOLBUSD',
            'lowercaseId': 'solbusd',
            'symbol': 'SOL/BUSD',
            'base': 'SOL',
            'quote': 'BUSD',
            'settle': 'BUSD',
            'baseId': 'SOL',
            'quoteId': 'BUSD',
            'settleId': 'BUSD',
            'type': 'future',
            'spot': False,
            'margin': False,
            'future': True,
            'delivery': False,
            'option': False,
            'active': True,
            'contract': True,
            'linear': True,
            'inverse': False,
            'contractSize': 1,
            'expiry': None,
            'expiryDatetime': None,
            'strike': None,
            'optionType': None,
            'info': {
                'symbol': 'SOLBUSD',
                'pair': 'SOLBUSD',
                'contractType': 'PERPETUAL',
                'deliveryDate': '4133404800000',
                'onboardDate': '1630566000000',
                'status': 'TRADING',
                'maintMarginPercent': '2.5000',
                'requiredMarginPercent': '5.0000',
                'baseAsset': 'SOL',
                'quoteAsset': 'BUSD',
                'marginAsset': 'BUSD',
                'pricePrecision': '4',
                'quantityPrecision': '0',
                'baseAssetPrecision': '8',
                'quotePrecision': '8',
                'underlyingType': 'COIN',
                'underlyingSubType': [],
                'settlePlan': '0',
                'triggerProtect': '0.0500',
                'liquidationFee': '0.005000',
                'marketTakeBound': '0.05',
                'filters': [
                    {
                        'minPrice': '0.0400',
                        'maxPrice': '100000',
                        'filterType': 'PRICE_FILTER',
                        'tickSize': '0.0100'
                    },
                    {
                        'stepSize': '1',
                        'filterType': 'LOT_SIZE',
                        'maxQty': '1000000',
                        'minQty': '1'
                    },
                    {
                        'stepSize': '1',
                        'filterType': 'MARKET_LOT_SIZE',
                        'maxQty': '1500',
                        'minQty': '1'
                    },
                    {'limit': '200', 'filterType': 'MAX_NUM_ORDERS'},
                    {'limit': '10', 'filterType': 'MAX_NUM_ALGO_ORDERS'},
                    {'notional': '5', 'filterType': 'MIN_NOTIONAL'},
                    {
                        'multiplierDown': '0.9500',
                        'multiplierUp': '1.0500',
                        'multiplierDecimal': '4',
                        'filterType': 'PERCENT_PRICE'
                    }
                ],
                'orderTypes': [
                    'LIMIT',
                    'MARKET',
                    'STOP',
                    'STOP_MARKET',
                    'TAKE_PROFIT',
                    'TAKE_PROFIT_MARKET',
                    'TRAILING_STOP_MARKET'
                ],
                'timeInForce': ['GTC', 'IOC', 'FOK', 'GTX']
            }
        },
    }


@pytest.fixture
def markets_static():
    # These markets are used in some tests that would need adaptation should anything change in
    # market list. Do not modify this list without a good reason! Do not modify market parameters
    # of listed pairs in get_markets() without a good reason either!
    static_markets = ['BLK/BTC', 'BTT/BTC', 'ETH/BTC', 'ETH/USDT', 'LTC/BTC', 'LTC/ETH', 'LTC/USD',
                      'LTC/USDT', 'NEO/BTC', 'TKN/BTC', 'XLTCUSDT', 'XRP/BTC',
                      'ADA/USDT:USDT', 'ETH/USDT:USDT',
                      ]
    all_markets = get_markets()
    return {m: all_markets[m] for m in static_markets}


@pytest.fixture
def shitcoinmarkets(markets_static):
    """
    Fixture with shitcoin markets - used to test filters in pairlists
    """
    shitmarkets = deepcopy(markets_static)
    shitmarkets.update({
        'HOT/BTC': {
            'id': 'HOTBTC',
            'symbol': 'HOT/BTC',
            'base': 'HOT',
            'quote': 'BTC',
            'active': True,
            'spot': True,
            'type': 'spot',
            'precision': {
                'base': 8,
                'quote': 8,
                'amount': 0,
                'price': 8
            },
            'limits': {
                'amount': {
                    'min': 1.0,
                    'max': 90000000.0
                },
                'price': {
                    'min': None,
                    'max': None
                },
                'cost': {
                    'min': 0.001,
                    'max': None
                }
            },
            'info': {},
        },
        'FUEL/BTC': {
            'id': 'FUELBTC',
            'symbol': 'FUEL/BTC',
            'base': 'FUEL',
            'quote': 'BTC',
            'active': True,
            'spot': True,
            'type': 'spot',
            'precision': {
                'base': 8,
                'quote': 8,
                'amount': 0,
                'price': 8
            },
            'limits': {
                'amount': {
                    'min': 1.0,
                    'max': 90000000.0
                },
                'price': {
                    'min': 1e-08,
                    'max': 1000.0
                },
                'cost': {
                    'min': 0.001,
                    'max': None
                }
            },
            'info': {},
        },
        'NANO/USDT': {
            "percentage": True,
            "tierBased": False,
            "taker": 0.001,
            "maker": 0.001,
            "precision": {
                "base": 8,
                "quote": 8,
                "amount": 2,
                "price": 4
            },
            "limits": {
                'leverage': {
                    'min': None,
                    'max': None,
                },
                'amount': {
                    'min': None,
                    'max': None,
                },
                'price': {
                    'min': None,
                    'max': None,
                },
                'cost': {
                    'min': None,
                    'max': None,
                },
            },
            "id": "NANOUSDT",
            "symbol": "NANO/USDT",
            "base": "NANO",
            "quote": "USDT",
            "baseId": "NANO",
            "quoteId": "USDT",
            "info": {},
            "type": "spot",
            "spot": True,
            "future": False,
            "active": True
        },
        'ADAHALF/USDT': {
            "percentage": True,
            "tierBased": False,
            "taker": 0.001,
            "maker": 0.001,
            "precision": {
                "base": 8,
                "quote": 8,
                "amount": 2,
                "price": 4
            },
            "limits": {
                'leverage': {
                    'min': None,
                    'max': None,
                },
                'amount': {
                    'min': None,
                    'max': None,
                },
                'price': {
                    'min': None,
                    'max': None,
                },
                'cost': {
                    'min': None,
                    'max': None,
                },
            },
            "id": "ADAHALFUSDT",
            "symbol": "ADAHALF/USDT",
            "base": "ADAHALF",
            "quote": "USDT",
            "baseId": "ADAHALF",
            "quoteId": "USDT",
            "info": {},
            "type": "spot",
            "spot": True,
            "future": False,
            "active": True
        },
        'ADADOUBLE/USDT': {
            "percentage": True,
            "tierBased": False,
            "taker": 0.001,
            "maker": 0.001,
            "precision": {
                "base": 8,
                "quote": 8,
                "amount": 2,
                "price": 4
            },
            "limits": {
                'leverage': {
                    'min': None,
                    'max': None,
                },
                'amount': {
                    'min': None,
                    'max': None,
                },
                'price': {
                    'min': None,
                    'max': None,
                },
                'cost': {
                    'min': None,
                    'max': None,
                },
            },
            "id": "ADADOUBLEUSDT",
            "symbol": "ADADOUBLE/USDT",
            "base": "ADADOUBLE",
            "quote": "USDT",
            "baseId": "ADADOUBLE",
            "quoteId": "USDT",
            "info": {},
            "type": "spot",
            "spot": True,
            "future": False,
            "active": True
        },
    })
    return shitmarkets


@pytest.fixture
def markets_empty():
    return MagicMock(return_value=[])


@pytest.fixture(scope='function')
def limit_buy_order_open():
    return {
        'id': 'mocked_limit_buy',
        'type': 'limit',
        'side': 'buy',
        'symbol': 'mocked',
        'timestamp': dt_ts(),
        'datetime': dt_now().isoformat(),
        'price': 0.00001099,
        'average': 0.00001099,
        'amount': 90.99181073,
        'filled': 0.0,
        'cost': 0.0009999,
        'remaining': 90.99181073,
        'status': 'open'
    }


@pytest.fixture(scope='function')
def limit_buy_order(limit_buy_order_open):
    order = deepcopy(limit_buy_order_open)
    order['status'] = 'closed'
    order['filled'] = order['amount']
    order['remaining'] = 0.0
    return order


@pytest.fixture
def limit_buy_order_old():
    return {
        'id': 'mocked_limit_buy_old',
        'type': 'limit',
        'side': 'buy',
        'symbol': 'mocked',
        'datetime': (dt_now() - timedelta(minutes=601)).isoformat(),
        'timestamp': dt_ts(dt_now() - timedelta(minutes=601)),
        'price': 0.00001099,
        'amount': 90.99181073,
        'filled': 0.0,
        'remaining': 90.99181073,
        'status': 'open'
    }


@pytest.fixture
def limit_sell_order_old():
    return {
        'id': 'mocked_limit_sell_old',
        'type': 'limit',
        'side': 'sell',
        'symbol': 'ETH/BTC',
        'timestamp': dt_ts(dt_now() - timedelta(minutes=601)),
        'datetime': (dt_now() - timedelta(minutes=601)).isoformat(),
        'price': 0.00001099,
        'amount': 90.99181073,
        'filled': 0.0,
        'remaining': 90.99181073,
        'status': 'open'
    }


@pytest.fixture
def limit_buy_order_old_partial():
    return {
        'id': 'mocked_limit_buy_old_partial',
        'type': 'limit',
        'side': 'buy',
        'symbol': 'ETH/BTC',
        'timestamp': dt_ts(dt_now() - timedelta(minutes=601)),
        'datetime': (dt_now() - timedelta(minutes=601)).isoformat(),
        'price': 0.00001099,
        'amount': 90.99181073,
        'filled': 23.0,
        'cost': 90.99181073 * 23.0,
        'remaining': 67.99181073,
        'status': 'open'
    }


@pytest.fixture
def limit_buy_order_old_partial_canceled(limit_buy_order_old_partial):
    res = deepcopy(limit_buy_order_old_partial)
    res['status'] = 'canceled'
    res['fee'] = {'cost': 0.023, 'currency': 'ETH'}
    return res


@pytest.fixture(scope='function')
def limit_buy_order_canceled_empty(request):
    # Indirect fixture
    # Documentation:
    # https://docs.pytest.org/en/latest/example/parametrize.html#apply-indirect-on-particular-arguments

    exchange_name = request.param
    if exchange_name == 'kraken':
        return {
            'info': {},
            'id': 'AZNPFF-4AC4N-7MKTAT',
            'clientOrderId': None,
            'timestamp': dt_ts(dt_now() - timedelta(minutes=601)),
            'datetime': (dt_now() - timedelta(minutes=601)).isoformat(),
            'lastTradeTimestamp': None,
            'status': 'canceled',
            'symbol': 'LTC/USDT',
            'type': 'limit',
            'side': 'buy',
            'price': 34.3225,
            'cost': 0.0,
            'amount': 0.55,
            'filled': 0.0,
            'average': 0.0,
            'remaining': 0.55,
            'fee': {'cost': 0.0, 'rate': None, 'currency': 'USDT'},
            'trades': []
        }
    elif exchange_name == 'binance':
        return {
            'info': {},
            'id': '1234512345',
            'clientOrderId': 'alb1234123',
            'timestamp': dt_ts(dt_now() - timedelta(minutes=601)),
            'datetime': (dt_now() - timedelta(minutes=601)).isoformat(),
            'lastTradeTimestamp': None,
            'symbol': 'LTC/USDT',
            'type': 'limit',
            'side': 'buy',
            'price': 0.016804,
            'amount': 0.55,
            'cost': 0.0,
            'average': None,
            'filled': 0.0,
            'remaining': 0.55,
            'status': 'canceled',
            'fee': None,
            'trades': None
        }
    else:
        return {
            'info': {},
            'id': '1234512345',
            'clientOrderId': 'alb1234123',
            'timestamp': dt_ts(dt_now() - timedelta(minutes=601)),
            'datetime': (dt_now() - timedelta(minutes=601)).isoformat(),
            'lastTradeTimestamp': None,
            'symbol': 'LTC/USDT',
            'type': 'limit',
            'side': 'buy',
            'price': 0.016804,
            'amount': 0.55,
            'cost': 0.0,
            'average': None,
            'filled': 0.0,
            'remaining': 0.55,
            'status': 'canceled',
            'fee': None,
            'trades': None
        }


@pytest.fixture
def limit_sell_order_open():
    return {
        'id': 'mocked_limit_sell',
        'type': 'limit',
        'side': 'sell',
        'symbol': 'mocked',
        'datetime': dt_now().isoformat(),
        'timestamp': dt_ts(),
        'price': 0.00001173,
        'amount': 90.99181073,
        'filled': 0.0,
        'remaining': 90.99181073,
        'status': 'open'
    }


@pytest.fixture
def limit_sell_order(limit_sell_order_open):
    order = deepcopy(limit_sell_order_open)
    order['remaining'] = 0.0
    order['filled'] = order['amount']
    order['status'] = 'closed'
    return order


@pytest.fixture
def order_book_l2():
    return MagicMock(return_value={
        'bids': [
            [0.043936, 10.442],
            [0.043935, 31.865],
            [0.043933, 11.212],
            [0.043928, 0.088],
            [0.043925, 10.0],
            [0.043921, 10.0],
            [0.04392, 37.64],
            [0.043899, 0.066],
            [0.043885, 0.676],
            [0.04387, 22.758]
        ],
        'asks': [
            [0.043949, 0.346],
            [0.04395, 0.608],
            [0.043951, 3.948],
            [0.043954, 0.288],
            [0.043958, 9.277],
            [0.043995, 1.566],
            [0.044, 0.588],
            [0.044002, 0.992],
            [0.044003, 0.095],
            [0.04402, 37.64]
        ],
        'timestamp': None,
        'datetime': None,
        'nonce': 288004540
    })


@pytest.fixture
def order_book_l2_usd():
    return MagicMock(return_value={
        'symbol': 'LTC/USDT',
        'bids': [
            [25.563, 49.269],
            [25.562, 83.0],
            [25.56, 106.0],
            [25.559, 15.381],
            [25.558, 29.299],
            [25.557, 34.624],
            [25.556, 10.0],
            [25.555, 14.684],
            [25.554, 45.91],
            [25.553, 50.0]
        ],
        'asks': [
            [25.566, 14.27],
            [25.567, 48.484],
            [25.568, 92.349],
            [25.572, 31.48],
            [25.573, 23.0],
            [25.574, 20.0],
            [25.575, 89.606],
            [25.576, 262.016],
            [25.577, 178.557],
            [25.578, 78.614]
        ],
        'timestamp': None,
        'datetime': None,
        'nonce': 2372149736
    })


@pytest.fixture
def ohlcv_history_list():
    return [
        [
            1511686200000,  # unix timestamp ms
            8.794e-05,      # open
            8.948e-05,      # high
            8.794e-05,      # low
            8.88e-05,       # close
            0.0877869,      # volume (in quote currency)
        ],
        [
            1511686500000,
            8.88e-05,
            8.942e-05,
            8.88e-05,
            8.893e-05,
            0.05874751,
        ],
        [
            1511686800000,
            8.891e-05,
            8.893e-05,
            8.875e-05,
            8.877e-05,
            0.7039405
        ]
    ]


@pytest.fixture
def ohlcv_history(ohlcv_history_list):
    return ohlcv_to_dataframe(ohlcv_history_list, "5m", pair="UNITTEST/BTC",
                              fill_missing=True, drop_incomplete=False)


@pytest.fixture
def tickers():
    return MagicMock(return_value={
        'ETH/BTC': {
            'symbol': 'ETH/BTC',
            'timestamp': 1522014806207,
            'datetime': '2018-03-25T21:53:26.207Z',
            'high': 0.061697,
            'low': 0.060531,
            'bid': 0.061588,
            'bidVolume': 3.321,
            'ask': 0.061655,
            'askVolume': 0.212,
            'vwap': 0.06105296,
            'open': 0.060809,
            'close': 0.060761,
            'first': None,
            'last': 0.061588,
            'change': 1.281,
            'percentage': None,
            'average': None,
            'baseVolume': 111649.001,
            'quoteVolume': 6816.50176926,
            'info': {}
        },
        'TKN/BTC': {
            'symbol': 'TKN/BTC',
            'timestamp': 1522014806169,
            'datetime': '2018-03-25T21:53:26.169Z',
            'high': 0.01885,
            'low': 0.018497,
            'bid': 0.018799,
            'bidVolume': 8.38,
            'ask': 0.018802,
            'askVolume': 15.0,
            'vwap': 0.01869197,
            'open': 0.018585,
            'close': 0.018573,
            'last': 0.018799,
            'baseVolume': 81058.66,
            'quoteVolume': 2247.48374509,
        },
        'BLK/BTC': {
            'symbol': 'BLK/BTC',
            'timestamp': 1522014806072,
            'datetime': '2018-03-25T21:53:26.072Z',
            'high': 0.007745,
            'low': 0.007512,
            'bid': 0.007729,
            'bidVolume': 0.01,
            'ask': 0.007743,
            'askVolume': 21.37,
            'vwap': 0.00761466,
            'open': 0.007653,
            'close': 0.007652,
            'first': None,
            'last': 0.007743,
            'change': 1.176,
            'percentage': None,
            'average': None,
            'baseVolume': 295152.26,
            'quoteVolume': 1515.14631229,
            'info': {}
        },
        'LTC/BTC': {
            'symbol': 'LTC/BTC',
            'timestamp': 1523787258992,
            'datetime': '2018-04-15T10:14:19.992Z',
            'high': 0.015978,
            'low': 0.0157,
            'bid': 0.015954,
            'bidVolume': 12.83,
            'ask': 0.015957,
            'askVolume': 0.49,
            'vwap': 0.01581636,
            'open': 0.015823,
            'close': 0.01582,
            'first': None,
            'last': 0.015951,
            'change': 0.809,
            'percentage': None,
            'average': None,
            'baseVolume': 88620.68,
            'quoteVolume': 1401.65697943,
            'info': {}
        },
        'BTT/BTC': {
            'symbol': 'BTT/BTC',
            'timestamp': 1550936557206,
            'datetime': '2019-02-23T15:42:37.206Z',
            'high': 0.00000026,
            'low': 0.00000024,
            'bid': 0.00000024,
            'bidVolume': 2446894197.0,
            'ask': 0.00000025,
            'askVolume': 2447913837.0,
            'vwap': 0.00000025,
            'open': 0.00000026,
            'close': 0.00000024,
            'last': 0.00000024,
            'previousClose': 0.00000026,
            'change': -0.00000002,
            'percentage': -7.692,
            'average': None,
            'baseVolume': 4886464537.0,
            'quoteVolume': 1215.14489611,
            'info': {}
        },
        'HOT/BTC': {
            'symbol': 'HOT/BTC',
            'timestamp': 1572273518661,
            'datetime': '2019-10-28T14:38:38.661Z',
            'high': 0.00000011,
            'low': 0.00000009,
            'bid': 0.0000001,
            'bidVolume': 1476027288.0,
            'ask': 0.00000011,
            'askVolume': 820153831.0,
            'vwap': 0.0000001,
            'open': 0.00000009,
            'close': 0.00000011,
            'last': 0.00000011,
            'previousClose': 0.00000009,
            'change': 0.00000002,
            'percentage': 22.222,
            'average': None,
            'baseVolume': 1442290324.0,
            'quoteVolume': 143.78311994,
            'info': {}
        },
        'FUEL/BTC': {
            'symbol': 'FUEL/BTC',
            'timestamp': 1572340250771,
            'datetime': '2019-10-29T09:10:50.771Z',
            'high': 0.00000040,
            'low': 0.00000035,
            'bid': 0.00000036,
            'bidVolume': 8932318.0,
            'ask': 0.00000037,
            'askVolume': 10140774.0,
            'vwap': 0.00000037,
            'open': 0.00000039,
            'close': 0.00000037,
            'last': 0.00000037,
            'previousClose': 0.00000038,
            'change': -0.00000002,
            'percentage': -5.128,
            'average': None,
            'baseVolume': 168927742.0,
            'quoteVolume': 62.68220262,
            'info': {}
        },
        'BTC/USDT': {
            'symbol': 'BTC/USDT',
            'timestamp': 1573758371399,
            'datetime': '2019-11-14T19:06:11.399Z',
            'high': 8800.0,
            'low': 8582.6,
            'bid': 8648.16,
            'bidVolume': 0.238771,
            'ask': 8648.72,
            'askVolume': 0.016253,
            'vwap': 8683.13647806,
            'open': 8759.7,
            'close': 8648.72,
            'last': 8648.72,
            'previousClose': 8759.67,
            'change': -110.98,
            'percentage': -1.267,
            'average': None,
            'baseVolume': 35025.943355,
            'quoteVolume': 304135046.4242901,
            'info': {}
        },
        'ETH/USDT': {
            'symbol': 'ETH/USDT',
            'timestamp': 1522014804118,
            'datetime': '2018-03-25T21:53:24.118Z',
            'high': 530.88,
            'low': 512.0,
            'bid': 529.73,
            'bidVolume': 0.2,
            'ask': 530.21,
            'askVolume': 0.2464,
            'vwap': 521.02438405,
            'open': 527.27,
            'close': 528.42,
            'first': None,
            'last': 530.21,
            'change': 0.558,
            'percentage': None,
            'average': None,
            'baseVolume': 72300.0659,
            'quoteVolume': 37670097.3022171,
            'info': {}
        },
        'TKN/USDT': {
            'symbol': 'TKN/USDT',
            'timestamp': 1522014806198,
            'datetime': '2018-03-25T21:53:26.198Z',
            'high': 8718.0,
            'low': 8365.77,
            'bid': 8603.64,
            'bidVolume': 0.15846,
            'ask': 8603.67,
            'askVolume': 0.069147,
            'vwap': 8536.35621697,
            'open': 8680.0,
            'close': 8680.0,
            'first': None,
            'last': 8603.67,
            'change': -0.879,
            'percentage': None,
            'average': None,
            'baseVolume': 30414.604298,
            'quoteVolume': 259629896.48584127,
            'info': {}
        },
        'BLK/USDT': {
            'symbol': 'BLK/USDT',
            'timestamp': 1522014806145,
            'datetime': '2018-03-25T21:53:26.145Z',
            'high': 66.95,
            'low': 63.38,
            'bid': 66.473,
            'bidVolume': 4.968,
            'ask': 66.54,
            'askVolume': 2.704,
            'vwap': 65.0526901,
            'open': 66.43,
            'close': 66.383,
            'first': None,
            'last': 66.5,
            'change': 0.105,
            'percentage': None,
            'average': None,
            'baseVolume': 294106.204,
            'quoteVolume': 19132399.743954,
            'info': {}
        },
        'LTC/USDT': {
            'symbol': 'LTC/USDT',
            'timestamp': 1523787257812,
            'datetime': '2018-04-15T10:14:18.812Z',
            'high': 129.94,
            'low': 124.0,
            'bid': 129.28,
            'bidVolume': 0.03201,
            'ask': 129.52,
            'askVolume': 0.14529,
            'vwap': 126.92838682,
            'open': 127.0,
            'close': 127.1,
            'first': None,
            'last': 129.28,
            'change': 1.795,
            'percentage': None,
            'average': None,
            'baseVolume': 59698.79897,
            'quoteVolume': 29132399.743954,
            'info': {}
        },
        'XRP/BTC': {
            'symbol': 'XRP/BTC',
            'timestamp': 1573758257534,
            'datetime': '2019-11-14T19:04:17.534Z',
            'high': 3.126e-05,
            'low': 3.061e-05,
            'bid': 3.093e-05,
            'bidVolume': 27901.0,
            'ask': 3.095e-05,
            'askVolume': 10551.0,
            'vwap': 3.091e-05,
            'open': 3.119e-05,
            'close': 3.094e-05,
            'last': 3.094e-05,
            'previousClose': 3.117e-05,
            'change': -2.5e-07,
            'percentage': -0.802,
            'average': None,
            'baseVolume': 37334921.0,
            'quoteVolume': 1154.19266394,
            'info': {}
        },
        "NANO/USDT": {
            "symbol": "NANO/USDT",
            "timestamp": 1580469388244,
            "datetime": "2020-01-31T11:16:28.244Z",
            "high": 0.7519,
            "low": 0.7154,
            "bid": 0.7305,
            "bidVolume": 300.3,
            "ask": 0.7342,
            "askVolume": 15.14,
            "vwap": 0.73645591,
            "open": 0.7154,
            "close": 0.7342,
            "last": 0.7342,
            "previousClose": 0.7189,
            "change": 0.0188,
            "percentage": 2.628,
            "average": None,
            "baseVolume": 439472.44,
            "quoteVolume": 323652.075405,
            "info": {}
        },
        # Example of leveraged pair with incomplete info
        "ADAHALF/USDT": {
            "symbol": "ADAHALF/USDT",
            "timestamp": 1580469388244,
            "datetime": "2020-01-31T11:16:28.244Z",
            "high": None,
            "low": None,
            "bid": 0.7305,
            "bidVolume": None,
            "ask": 0.7342,
            "askVolume": None,
            "vwap": None,
            "open": None,
            "close": None,
            "last": None,
            "previousClose": None,
            "change": None,
            "percentage": 2.628,
            "average": None,
            "baseVolume": 0.0,
            "quoteVolume": 0.0,
            "info": {}
        },
        "ADADOUBLE/USDT": {
            "symbol": "ADADOUBLE/USDT",
            "timestamp": 1580469388244,
            "datetime": "2020-01-31T11:16:28.244Z",
            "high": None,
            "low": None,
            "bid": 0.7305,
            "bidVolume": None,
            "ask": 0.7342,
            "askVolume": None,
            "vwap": None,
            "open": None,
            "close": None,
            "last": 0,
            "previousClose": None,
            "change": None,
            "percentage": 2.628,
            "average": None,
            "baseVolume": 0.0,
            "quoteVolume": 0.0,
            "info": {}
        },
    })


@pytest.fixture
def dataframe_1m(testdatadir):
    with (testdatadir / 'UNITTEST_BTC-1m.json').open('r') as data_file:
        return ohlcv_to_dataframe(json.load(data_file), '1m', pair="UNITTEST/BTC",
                                  fill_missing=True)


@pytest.fixture(scope="function")
def trades_for_order():
    return [{
        'info': {
            'id': 34567,
            'orderId': 123456,
            'price': '2.0',
            'qty': '8.00000000',
            'commission': '0.00800000',
            'commissionAsset': 'LTC',
            'time': 1521663363189,
            'isBuyer': True,
            'isMaker': False,
            'isBestMatch': True
        },
        'timestamp': 1521663363189,
        'datetime': '2018-03-21T20:16:03.189Z',
        'symbol': 'LTC/USDT',
        'id': '34567',
        'order': '123456',
        'type': None,
        'side': 'buy',
        'price': 2.0,
        'cost': 16.0,
        'amount': 8.0,
        'fee': {
            'cost': 0.008,
            'currency': 'LTC'
        }
    }]


@pytest.fixture(scope="function")
def trades_history():
    return [[1565798389463, '12618132aa9', None, 'buy', 0.019627, 0.04, 0.00078508],
            [1565798399629, '1261813bb30', None, 'buy', 0.019627, 0.244, 0.004788987999999999],
            [1565798399752, '1261813cc31', None, 'sell', 0.019626, 0.011, 0.00021588599999999999],
            [1565798399862, '126181cc332', None, 'sell', 0.019626, 0.011, 0.00021588599999999999],
            [1565798399862, '126181cc333', None, 'sell', 0.019626, 0.012, 0.00021588599999999999],
            [1565798399872, '1261aa81334', None, 'sell', 0.019626, 0.011, 0.00021588599999999999]]


@pytest.fixture(scope="function")
def trades_history_df(trades_history):
    trades = trades_list_to_df(trades_history)
    trades['date'] = pd.to_datetime(trades['timestamp'], unit='ms', utc=True)
    return trades


@pytest.fixture(scope="function")
def fetch_trades_result():
    return [{'info': ['0.01962700', '0.04000000', '1565798399.4631551', 'b', 'm', '', '126181329'],
             'timestamp': 1565798399463,
             'datetime': '2019-08-14T15:59:59.463Z',
             'symbol': 'ETH/BTC',
             'id': '126181329',
             'order': None,
             'type': None,
             'takerOrMaker': None,
             'side': 'buy',
             'price': 0.019627,
             'amount': 0.04,
             'cost': 0.00078508,
             'fee': None},
            {'info': ['0.01962700', '0.24400000', '1565798399.6291551', 'b', 'm', '', '126181330'],
             'timestamp': 1565798399629,
             'datetime': '2019-08-14T15:59:59.629Z',
             'symbol': 'ETH/BTC',
             'id': '126181330',
             'order': None,
             'type': None,
             'takerOrMaker': None,
             'side': 'buy',
             'price': 0.019627,
             'amount': 0.244,
             'cost': 0.004788987999999999,
             'fee': None},
            {'info': ['0.01962600', '0.01100000', '1565798399.7521551', 's', 'm', '', '126181331'],
             'timestamp': 1565798399752,
             'datetime': '2019-08-14T15:59:59.752Z',
             'symbol': 'ETH/BTC',
             'id': '126181331',
             'order': None,
             'type': None,
             'takerOrMaker': None,
             'side': 'sell',
             'price': 0.019626,
             'amount': 0.011,
             'cost': 0.00021588599999999999,
             'fee': None},
            {'info': ['0.01962600', '0.01100000', '1565798399.8621551', 's', 'm', '', '126181332'],
             'timestamp': 1565798399862,
             'datetime': '2019-08-14T15:59:59.862Z',
             'symbol': 'ETH/BTC',
             'id': '126181332',
             'order': None,
             'type': None,
             'takerOrMaker': None,
             'side': 'sell',
             'price': 0.019626,
             'amount': 0.011,
             'cost': 0.00021588599999999999,
             'fee': None},
            {'info': ['0.01952600', '0.01200000', '1565798399.8721551', 's', 'm', '', '126181333',
                      1565798399872512133],
             'timestamp': 1565798399872,
             'datetime': '2019-08-14T15:59:59.872Z',
             'symbol': 'ETH/BTC',
             'id': '126181333',
             'order': None,
             'type': None,
             'takerOrMaker': None,
             'side': 'sell',
             'price': 0.019626,
             'amount': 0.011,
             'cost': 0.00021588599999999999,
             'fee': None}]


@pytest.fixture(scope="function")
def trades_for_order2():
    return [{'info': {},
             'timestamp': 1521663363189,
             'datetime': '2018-03-21T20:16:03.189Z',
             'symbol': 'LTC/ETH',
             'id': '34567',
             'order': '123456',
             'type': None,
             'side': 'buy',
             'price': 0.245441,
             'cost': 1.963528,
             'amount': 4.0,
             'fee': {'cost': 0.004, 'currency': 'LTC'}},
            {'info': {},
             'timestamp': 1521663363189,
             'datetime': '2018-03-21T20:16:03.189Z',
             'symbol': 'LTC/ETH',
             'id': '34567',
             'order': '123456',
             'type': None,
             'side': 'buy',
             'price': 0.245441,
             'cost': 1.963528,
             'amount': 4.0,
             'fee': {'cost': 0.004, 'currency': 'LTC'}}]


@pytest.fixture
def buy_order_fee():
    return {
        'id': 'mocked_limit_buy_old',
        'type': 'limit',
        'side': 'buy',
        'symbol': 'mocked',
        'timestamp': dt_ts(dt_now() - timedelta(minutes=601)),
        'datetime': (dt_now() - timedelta(minutes=601)).isoformat(),
        'price': 0.245441,
        'amount': 8.0,
        'cost': 1.963528,
        'remaining': 90.99181073,
        'status': 'closed',
        'fee': None
    }


@pytest.fixture(scope="function")
def edge_conf(default_conf):
    conf = deepcopy(default_conf)
    conf['runmode'] = RunMode.DRY_RUN
    conf['max_open_trades'] = -1
    conf['tradable_balance_ratio'] = 0.5
    conf['stake_amount'] = constants.UNLIMITED_STAKE_AMOUNT
    conf['edge'] = {
        "enabled": True,
        "process_throttle_secs": 1800,
        "calculate_since_number_of_days": 14,
        "allowed_risk": 0.01,
        "stoploss_range_min": -0.01,
        "stoploss_range_max": -0.1,
        "stoploss_range_step": -0.01,
        "maximum_winrate": 0.80,
        "minimum_expectancy": 0.20,
        "min_trade_number": 15,
        "max_trade_duration_minute": 1440,
        "remove_pumps": False
    }

    return conf


@pytest.fixture
def rpc_balance():
    return {
        'BTC': {
            'total': 12.0,
            'free': 12.0,
            'used': 0.0
        },
        'ETH': {
            'total': 0.0,
            'free': 0.0,
            'used': 0.0
        },
        'USDT': {
            'total': 10000.0,
            'free': 10000.0,
            'used': 0.0
        },
        'LTC': {
            'total': 10.0,
            'free': 10.0,
            'used': 0.0
        },
        'XRP': {
            'total': 0.1,
            'free': 0.01,
            'used': 0.0
        },
        'EUR': {
            'total': 10.0,
            'free': 10.0,
            'used': 0.0
        },
    }


@pytest.fixture
def testdatadir() -> Path:
    """Return the path where testdata files are stored"""
    return (Path(__file__).parent / "testdata").resolve()


@pytest.fixture(scope="function")
def import_fails() -> None:
    # Source of this test-method:
    # https://stackoverflow.com/questions/2481511/mocking-importerror-in-python
    import builtins
    realimport = builtins.__import__

    def mockedimport(name, *args, **kwargs):
        if name in ["filelock", 'cysystemd.journal', 'uvloop']:
            raise ImportError(f"No module named '{name}'")
        return realimport(name, *args, **kwargs)

    builtins.__import__ = mockedimport

    # Run test - then cleanup
    yield

    # restore previous importfunction
    builtins.__import__ = realimport


@pytest.fixture(scope="function")
def open_trade():
    trade = Trade(
        pair='ETH/BTC',
        open_rate=0.00001099,
        exchange='binance',
        amount=90.99181073,
        fee_open=0.0,
        fee_close=0.0,
        stake_amount=1,
        open_date=dt_now() - timedelta(minutes=601),
        is_open=True
    )
    trade.orders = [
        Order(
            ft_order_side='buy',
            ft_pair=trade.pair,
            ft_is_open=True,
            ft_amount=trade.amount,
            ft_price=trade.open_rate,
            order_id='123456789',
            status="closed",
            symbol=trade.pair,
            order_type="market",
            side="buy",
            price=trade.open_rate,
            average=trade.open_rate,
            filled=trade.amount,
            remaining=0,
            cost=trade.open_rate * trade.amount,
            order_date=trade.open_date,
            order_filled_date=trade.open_date,
        )
    ]
    return trade


@pytest.fixture(scope="function")
def open_trade_usdt():
    trade = Trade(
        pair='ADA/USDT',
        open_rate=2.0,
        exchange='binance',
        amount=30.0,
        fee_open=0.0,
        fee_close=0.0,
        stake_amount=60.0,
        open_date=dt_now() - timedelta(minutes=601),
        is_open=True
    )
    trade.orders = [
        Order(
            ft_order_side='buy',
            ft_pair=trade.pair,
            ft_is_open=False,
            ft_amount=trade.amount,
            ft_price=trade.open_rate,
            order_id='123456789',
            status="closed",
            symbol=trade.pair,
            order_type="market",
            side="buy",
            price=trade.open_rate,
            average=trade.open_rate,
            filled=trade.amount,
            remaining=0,
            cost=trade.open_rate * trade.amount,
            order_date=trade.open_date,
            order_filled_date=trade.open_date,
        ),
        Order(
            ft_order_side='exit',
            ft_pair=trade.pair,
            ft_is_open=True,
            ft_amount=trade.amount,
            ft_price=trade.open_rate,
            order_id='123456789_exit',
            status="open",
            symbol=trade.pair,
            order_type="limit",
            side="sell",
            price=trade.open_rate,
            average=trade.open_rate,
            filled=trade.amount,
            remaining=0,
            cost=trade.open_rate * trade.amount,
            order_date=trade.open_date,
            order_filled_date=trade.open_date,
        )
    ]
    return trade


@pytest.fixture
def saved_hyperopt_results():
    hyperopt_res = [
        {
            'loss': 0.4366182531161519,
            'params_dict': {
                'mfi-value': 15, 'fastd-value': 20, 'adx-value': 25, 'rsi-value': 28, 'mfi-enabled': False, 'fastd-enabled': True, 'adx-enabled': True, 'rsi-enabled': True, 'trigger': 'macd_cross_signal', 'sell-mfi-value': 88, 'sell-fastd-value': 97, 'sell-adx-value': 51, 'sell-rsi-value': 67, 'sell-mfi-enabled': False, 'sell-fastd-enabled': False, 'sell-adx-enabled': True, 'sell-rsi-enabled': True, 'sell-trigger': 'sell-bb_upper', 'roi_t1': 1190, 'roi_t2': 541, 'roi_t3': 408, 'roi_p1': 0.026035863879169705, 'roi_p2': 0.12508730043628782, 'roi_p3': 0.27766427921605896, 'stoploss': -0.2562930402099556},  # noqa: E501
            'params_details': {'buy': {'mfi-value': 15, 'fastd-value': 20, 'adx-value': 25, 'rsi-value': 28, 'mfi-enabled': False, 'fastd-enabled': True, 'adx-enabled': True, 'rsi-enabled': True, 'trigger': 'macd_cross_signal'}, 'sell': {'sell-mfi-value': 88, 'sell-fastd-value': 97, 'sell-adx-value': 51, 'sell-rsi-value': 67, 'sell-mfi-enabled': False, 'sell-fastd-enabled': False, 'sell-adx-enabled': True, 'sell-rsi-enabled': True, 'sell-trigger': 'sell-bb_upper'}, 'roi': {0: 0.4287874435315165, 408: 0.15112316431545753, 949: 0.026035863879169705, 2139: 0}, 'stoploss': {'stoploss': -0.2562930402099556}},  # noqa: E501
            'results_metrics': {'total_trades': 2, 'trade_count_long': 2, 'trade_count_short': 0, 'wins': 0, 'draws': 0, 'losses': 2, 'profit_mean': -0.01254995, 'profit_median': -0.012222, 'profit_total': -0.00125625,  'profit_total_abs': -2.50999, 'max_drawdown': 0.23, 'max_drawdown_abs': -0.00125625,  'holding_avg': timedelta(minutes=3930.0), 'stake_currency': 'BTC', 'strategy_name': 'SampleStrategy'},  # noqa: E501
            'results_explanation': '     2 trades. Avg profit  -1.25%. Total profit -0.00125625 BTC (  -2.51Σ%). Avg duration 3930.0 min.',  # noqa: E501
            'total_profit': -0.00125625,
            'current_epoch': 1,
            'is_initial_point': True,
            'is_random': False,
            'is_best': True,

        }, {
            'loss': 20.0,
            'params_dict': {
                'mfi-value': 17, 'fastd-value': 38, 'adx-value': 48, 'rsi-value': 22, 'mfi-enabled': True, 'fastd-enabled': False, 'adx-enabled': True, 'rsi-enabled': True, 'trigger': 'macd_cross_signal', 'sell-mfi-value': 96, 'sell-fastd-value': 68, 'sell-adx-value': 63, 'sell-rsi-value': 81, 'sell-mfi-enabled': False, 'sell-fastd-enabled': True, 'sell-adx-enabled': True, 'sell-rsi-enabled': True, 'sell-trigger': 'sell-sar_reversal', 'roi_t1': 334, 'roi_t2': 683, 'roi_t3': 140, 'roi_p1': 0.06403981740598495, 'roi_p2': 0.055519840060645045, 'roi_p3': 0.3253712811342459, 'stoploss': -0.338070047333259},  # noqa: E501
            'params_details': {
                'buy': {'mfi-value': 17, 'fastd-value': 38, 'adx-value': 48, 'rsi-value': 22, 'mfi-enabled': True, 'fastd-enabled': False, 'adx-enabled': True, 'rsi-enabled': True, 'trigger': 'macd_cross_signal'},  # noqa: E501
                'sell': {'sell-mfi-value': 96, 'sell-fastd-value': 68, 'sell-adx-value': 63, 'sell-rsi-value': 81, 'sell-mfi-enabled': False, 'sell-fastd-enabled': True, 'sell-adx-enabled': True, 'sell-rsi-enabled': True, 'sell-trigger': 'sell-sar_reversal'},  # noqa: E501
                'roi': {0: 0.4449309386008759, 140: 0.11955965746663, 823: 0.06403981740598495, 1157: 0},  # noqa: E501
                'stoploss': {'stoploss': -0.338070047333259}},
            'results_metrics': {'total_trades': 1, 'trade_count_long': 1, 'trade_count_short': 0, 'wins': 0, 'draws': 0, 'losses': 1, 'profit_mean': 0.012357, 'profit_median': -0.012222, 'profit_total': 6.185e-05, 'profit_total_abs': 0.12357, 'max_drawdown': 0.23, 'max_drawdown_abs': -0.00125625, 'holding_avg': timedelta(minutes=1200.0)},  # noqa: E501
            'results_explanation': '     1 trades. Avg profit   0.12%. Total profit  0.00006185 BTC (   0.12Σ%). Avg duration 1200.0 min.',  # noqa: E501
            'total_profit': 6.185e-05,
            'current_epoch': 2,
            'is_initial_point': True,
            'is_random': False,
            'is_best': False
        }, {
            'loss': 14.241196856510731,
            'params_dict': {'mfi-value': 25, 'fastd-value': 16, 'adx-value': 29, 'rsi-value': 20, 'mfi-enabled': False, 'fastd-enabled': False, 'adx-enabled': False, 'rsi-enabled': False, 'trigger': 'macd_cross_signal', 'sell-mfi-value': 98, 'sell-fastd-value': 72, 'sell-adx-value': 51, 'sell-rsi-value': 82, 'sell-mfi-enabled': True, 'sell-fastd-enabled': True, 'sell-adx-enabled': True, 'sell-rsi-enabled': True, 'sell-trigger': 'sell-macd_cross_signal', 'roi_t1': 889, 'roi_t2': 533, 'roi_t3': 263, 'roi_p1': 0.04759065393663096, 'roi_p2': 0.1488819964638463, 'roi_p3': 0.4102801822104605, 'stoploss': -0.05394588767607611},  # noqa: E501
            'params_details': {'buy': {'mfi-value': 25, 'fastd-value': 16, 'adx-value': 29, 'rsi-value': 20, 'mfi-enabled': False, 'fastd-enabled': False, 'adx-enabled': False, 'rsi-enabled': False, 'trigger': 'macd_cross_signal'}, 'sell': {'sell-mfi-value': 98, 'sell-fastd-value': 72, 'sell-adx-value': 51, 'sell-rsi-value': 82, 'sell-mfi-enabled': True, 'sell-fastd-enabled': True, 'sell-adx-enabled': True, 'sell-rsi-enabled': True, 'sell-trigger': 'sell-macd_cross_signal'}, 'roi': {0: 0.6067528326109377, 263: 0.19647265040047726, 796: 0.04759065393663096, 1685: 0}, 'stoploss': {'stoploss': -0.05394588767607611}},  # noqa: E501
            'results_metrics': {'total_trades': 621, 'trade_count_long': 621, 'trade_count_short': 0, 'wins': 320, 'draws': 0, 'losses': 301, 'profit_mean': -0.043883302093397747, 'profit_median': -0.012222, 'profit_total': -0.13639474, 'profit_total_abs': -272.515306, 'max_drawdown': 0.25, 'max_drawdown_abs': -272.515306, 'holding_avg': timedelta(minutes=1691.207729468599)},  # noqa: E501
            'results_explanation': '   621 trades. Avg profit  -0.44%. Total profit -0.13639474 BTC (-272.52Σ%). Avg duration 1691.2 min.',  # noqa: E501
            'total_profit': -0.13639474,
            'current_epoch': 3,
            'is_initial_point': True,
            'is_random': False,
            'is_best': False
        }, {
            'loss': 100000,
            'params_dict': {'mfi-value': 13, 'fastd-value': 35, 'adx-value': 39, 'rsi-value': 29, 'mfi-enabled': True, 'fastd-enabled': False, 'adx-enabled': False, 'rsi-enabled': True, 'trigger': 'macd_cross_signal', 'sell-mfi-value': 87, 'sell-fastd-value': 54, 'sell-adx-value': 63, 'sell-rsi-value': 93, 'sell-mfi-enabled': False, 'sell-fastd-enabled': True, 'sell-adx-enabled': True, 'sell-rsi-enabled': True, 'sell-trigger': 'sell-bb_upper', 'roi_t1': 1402, 'roi_t2': 676, 'roi_t3': 215, 'roi_p1': 0.06264755784937427, 'roi_p2': 0.14258587851894644, 'roi_p3': 0.20671291201040828, 'stoploss': -0.11818343570194478},  # noqa: E501
            'params_details': {'buy': {'mfi-value': 13, 'fastd-value': 35, 'adx-value': 39, 'rsi-value': 29, 'mfi-enabled': True, 'fastd-enabled': False, 'adx-enabled': False, 'rsi-enabled': True, 'trigger': 'macd_cross_signal'}, 'sell': {'sell-mfi-value': 87, 'sell-fastd-value': 54, 'sell-adx-value': 63, 'sell-rsi-value': 93, 'sell-mfi-enabled': False, 'sell-fastd-enabled': True, 'sell-adx-enabled': True, 'sell-rsi-enabled': True, 'sell-trigger': 'sell-bb_upper'}, 'roi': {0: 0.411946348378729, 215: 0.2052334363683207, 891: 0.06264755784937427, 2293: 0}, 'stoploss': {'stoploss': -0.11818343570194478}},  # noqa: E501
            'results_metrics': {'total_trades': 0, 'trade_count_long': 0, 'trade_count_short': 0, 'wins': 0, 'draws': 0, 'losses': 0, 'profit_mean': None, 'profit_median': None, 'profit_total': 0, 'profit': 0.0, 'holding_avg': timedelta()},  # noqa: E501
            'results_explanation': '     0 trades. Avg profit    nan%. Total profit  0.00000000 BTC (   0.00Σ%). Avg duration   nan min.',  # noqa: E501
            'total_profit': 0, 'current_epoch': 4, 'is_initial_point': True, 'is_random': False, 'is_best': False  # noqa: E501
        }, {
            'loss': 0.22195522184191518,
            'params_dict': {'mfi-value': 17, 'fastd-value': 21, 'adx-value': 38, 'rsi-value': 33, 'mfi-enabled': True, 'fastd-enabled': False, 'adx-enabled': True, 'rsi-enabled': False, 'trigger': 'macd_cross_signal', 'sell-mfi-value': 87, 'sell-fastd-value': 82, 'sell-adx-value': 78, 'sell-rsi-value': 69, 'sell-mfi-enabled': True, 'sell-fastd-enabled': False, 'sell-adx-enabled': True, 'sell-rsi-enabled': False, 'sell-trigger': 'sell-macd_cross_signal', 'roi_t1': 1269, 'roi_t2': 601, 'roi_t3': 444, 'roi_p1': 0.07280999507931168, 'roi_p2': 0.08946698095898986, 'roi_p3': 0.1454876733325284, 'stoploss': -0.18181041180901014},   # noqa: E501
            'params_details': {'buy': {'mfi-value': 17, 'fastd-value': 21, 'adx-value': 38, 'rsi-value': 33, 'mfi-enabled': True, 'fastd-enabled': False, 'adx-enabled': True, 'rsi-enabled': False, 'trigger': 'macd_cross_signal'}, 'sell': {'sell-mfi-value': 87, 'sell-fastd-value': 82, 'sell-adx-value': 78, 'sell-rsi-value': 69, 'sell-mfi-enabled': True, 'sell-fastd-enabled': False, 'sell-adx-enabled': True, 'sell-rsi-enabled': False, 'sell-trigger': 'sell-macd_cross_signal'}, 'roi': {0: 0.3077646493708299, 444: 0.16227697603830155, 1045: 0.07280999507931168, 2314: 0}, 'stoploss': {'stoploss': -0.18181041180901014}},  # noqa: E501
            'results_metrics': {'total_trades': 14, 'trade_count_long': 14, 'trade_count_short': 0, 'wins': 6, 'draws': 0, 'losses': 8, 'profit_mean': -0.003539515, 'profit_median': -0.012222, 'profit_total': -0.002480140000000001, 'profit_total_abs': -4.955321, 'max_drawdown': 0.34, 'max_drawdown_abs': -4.955321, 'holding_avg': timedelta(minutes=3402.8571428571427)},  # noqa: E501
            'results_explanation': '    14 trades. Avg profit  -0.35%. Total profit -0.00248014 BTC (  -4.96Σ%). Avg duration 3402.9 min.',  # noqa: E501
            'total_profit': -0.002480140000000001,
            'current_epoch': 5,
            'is_initial_point': True,
            'is_random': False,
            'is_best': True
        }, {
            'loss': 0.545315889154162,
            'params_dict': {'mfi-value': 22, 'fastd-value': 43, 'adx-value': 46, 'rsi-value': 20, 'mfi-enabled': False, 'fastd-enabled': False, 'adx-enabled': True, 'rsi-enabled': True, 'trigger': 'bb_lower', 'sell-mfi-value': 87, 'sell-fastd-value': 65, 'sell-adx-value': 94, 'sell-rsi-value': 63, 'sell-mfi-enabled': False, 'sell-fastd-enabled': True, 'sell-adx-enabled': True, 'sell-rsi-enabled': True, 'sell-trigger': 'sell-macd_cross_signal', 'roi_t1': 319, 'roi_t2': 556, 'roi_t3': 216, 'roi_p1': 0.06251955472249589, 'roi_p2': 0.11659519602202795, 'roi_p3': 0.0953744132197762, 'stoploss': -0.024551752215582423},  # noqa: E501
            'params_details': {'buy': {'mfi-value': 22, 'fastd-value': 43, 'adx-value': 46, 'rsi-value': 20, 'mfi-enabled': False, 'fastd-enabled': False, 'adx-enabled': True, 'rsi-enabled': True, 'trigger': 'bb_lower'}, 'sell': {'sell-mfi-value': 87, 'sell-fastd-value': 65, 'sell-adx-value': 94, 'sell-rsi-value': 63, 'sell-mfi-enabled': False, 'sell-fastd-enabled': True, 'sell-adx-enabled': True, 'sell-rsi-enabled': True, 'sell-trigger': 'sell-macd_cross_signal'}, 'roi': {0: 0.2744891639643, 216: 0.17911475074452382, 772: 0.06251955472249589, 1091: 0}, 'stoploss': {'stoploss': -0.024551752215582423}},  # noqa: E501
            'results_metrics': {'total_trades': 39, 'trade_count_long': 39, 'trade_count_short': 0, 'wins': 20, 'draws': 0, 'losses': 19, 'profit_mean': -0.0021400679487179478, 'profit_median': -0.012222, 'profit_total': -0.0041773, 'profit_total_abs': -8.346264999999997, 'max_drawdown': 0.45, 'max_drawdown_abs': -4.955321, 'holding_avg': timedelta(minutes=636.9230769230769)},  # noqa: E501
            'results_explanation': '    39 trades. Avg profit  -0.21%. Total profit -0.00417730 BTC (  -8.35Σ%). Avg duration 636.9 min.',  # noqa: E501
            'total_profit': -0.0041773,
            'current_epoch': 6,
            'is_initial_point': True,
            'is_random': False,
            'is_best': False
        }, {
            'loss': 4.713497421432944,
            'params_dict': {'mfi-value': 13, 'fastd-value': 41, 'adx-value': 21, 'rsi-value': 29, 'mfi-enabled': False, 'fastd-enabled': True, 'adx-enabled': False, 'rsi-enabled': False, 'trigger': 'bb_lower', 'sell-mfi-value': 99, 'sell-fastd-value': 60, 'sell-adx-value': 81, 'sell-rsi-value': 69, 'sell-mfi-enabled': True, 'sell-fastd-enabled': True, 'sell-adx-enabled': True, 'sell-rsi-enabled': False, 'sell-trigger': 'sell-macd_cross_signal', 'roi_t1': 771, 'roi_t2': 620, 'roi_t3': 145, 'roi_p1': 0.0586919200378493, 'roi_p2': 0.04984118697312542, 'roi_p3': 0.37521058680247044, 'stoploss': -0.14613268022709905},  # noqa: E501
            'params_details': {
                'buy': {'mfi-value': 13, 'fastd-value': 41, 'adx-value': 21, 'rsi-value': 29, 'mfi-enabled': False, 'fastd-enabled': True, 'adx-enabled': False, 'rsi-enabled': False, 'trigger': 'bb_lower'}, 'sell': {'sell-mfi-value': 99, 'sell-fastd-value': 60, 'sell-adx-value': 81, 'sell-rsi-value': 69, 'sell-mfi-enabled': True, 'sell-fastd-enabled': True, 'sell-adx-enabled': True, 'sell-rsi-enabled': False, 'sell-trigger': 'sell-macd_cross_signal'}, 'roi': {0: 0.4837436938134452, 145: 0.10853310701097472, 765: 0.0586919200378493, 1536: 0},  # noqa: E501
                'stoploss': {'stoploss': -0.14613268022709905}},  # noqa: E501
            'results_metrics': {'total_trades': 318, 'trade_count_long': 318, 'trade_count_short': 0, 'wins': 100, 'draws': 0, 'losses': 218, 'profit_mean': -0.0039833954716981146, 'profit_median': -0.012222, 'profit_total': -0.06339929, 'profit_total_abs': -126.67197600000004, 'max_drawdown': 0.50, 'max_drawdown_abs': -200.955321, 'holding_avg': timedelta(minutes=3140.377358490566)},  # noqa: E501
            'results_explanation': '   318 trades. Avg profit  -0.40%. Total profit -0.06339929 BTC (-126.67Σ%). Avg duration 3140.4 min.',  # noqa: E501
            'total_profit': -0.06339929,
            'current_epoch': 7,
            'is_initial_point': True,
            'is_random': False,
            'is_best': False
        }, {
            'loss': 20.0,  # noqa: E501
            'params_dict': {'mfi-value': 24, 'fastd-value': 43, 'adx-value': 33, 'rsi-value': 20, 'mfi-enabled': False, 'fastd-enabled': True, 'adx-enabled': True, 'rsi-enabled': True, 'trigger': 'sar_reversal', 'sell-mfi-value': 89, 'sell-fastd-value': 74, 'sell-adx-value': 70, 'sell-rsi-value': 70, 'sell-mfi-enabled': False, 'sell-fastd-enabled': False, 'sell-adx-enabled': False, 'sell-rsi-enabled': True, 'sell-trigger': 'sell-sar_reversal', 'roi_t1': 1149, 'roi_t2': 375, 'roi_t3': 289, 'roi_p1': 0.05571820757172588, 'roi_p2': 0.0606240398618907, 'roi_p3': 0.1729012220156157, 'stoploss': -0.1588514289110401},  # noqa: E501
            'params_details': {'buy': {'mfi-value': 24, 'fastd-value': 43, 'adx-value': 33, 'rsi-value': 20, 'mfi-enabled': False, 'fastd-enabled': True, 'adx-enabled': True, 'rsi-enabled': True, 'trigger': 'sar_reversal'}, 'sell': {'sell-mfi-value': 89, 'sell-fastd-value': 74, 'sell-adx-value': 70, 'sell-rsi-value': 70, 'sell-mfi-enabled': False, 'sell-fastd-enabled': False, 'sell-adx-enabled': False, 'sell-rsi-enabled': True, 'sell-trigger': 'sell-sar_reversal'}, 'roi': {0: 0.2892434694492323, 289: 0.11634224743361658, 664: 0.05571820757172588, 1813: 0}, 'stoploss': {'stoploss': -0.1588514289110401}},  # noqa: E501
            'results_metrics': {'total_trades': 1, 'trade_count_long': 1, 'trade_count_short': 0, 'wins': 0, 'draws': 1, 'losses': 0, 'profit_mean': 0.0, 'profit_median': 0.0, 'profit_total': 0.0, 'profit_total_abs': 0.0, 'max_drawdown': 0.0, 'max_drawdown_abs': 0.52, 'holding_avg': timedelta(minutes=5340.0)},  # noqa: E501
            'results_explanation': '     1 trades. Avg profit   0.00%. Total profit  0.00000000 BTC (   0.00Σ%). Avg duration 5340.0 min.',  # noqa: E501
            'total_profit': 0.0,
            'current_epoch': 8,
            'is_initial_point': True,
            'is_random': False,
            'is_best': False
        }, {
            'loss': 2.4731817780991223,
            'params_dict': {'mfi-value': 22, 'fastd-value': 20, 'adx-value': 29, 'rsi-value': 40, 'mfi-enabled': False, 'fastd-enabled': False, 'adx-enabled': False, 'rsi-enabled': False, 'trigger': 'sar_reversal', 'sell-mfi-value': 97, 'sell-fastd-value': 65, 'sell-adx-value': 81, 'sell-rsi-value': 64, 'sell-mfi-enabled': True, 'sell-fastd-enabled': True, 'sell-adx-enabled': True, 'sell-rsi-enabled': True, 'sell-trigger': 'sell-bb_upper', 'roi_t1': 1012, 'roi_t2': 584, 'roi_t3': 422, 'roi_p1': 0.036764323603472565, 'roi_p2': 0.10335480573205287, 'roi_p3': 0.10322347377503042, 'stoploss': -0.2780610808108503},  # noqa: E501
            'params_details': {'buy': {'mfi-value': 22, 'fastd-value': 20, 'adx-value': 29, 'rsi-value': 40, 'mfi-enabled': False, 'fastd-enabled': False, 'adx-enabled': False, 'rsi-enabled': False, 'trigger': 'sar_reversal'}, 'sell': {'sell-mfi-value': 97, 'sell-fastd-value': 65, 'sell-adx-value': 81, 'sell-rsi-value': 64, 'sell-mfi-enabled': True, 'sell-fastd-enabled': True, 'sell-adx-enabled': True, 'sell-rsi-enabled': True, 'sell-trigger': 'sell-bb_upper'}, 'roi': {0: 0.2433426031105559, 422: 0.14011912933552545, 1006: 0.036764323603472565, 2018: 0}, 'stoploss': {'stoploss': -0.2780610808108503}},  # noqa: E501
            'results_metrics': {'total_trades': 229, 'trade_count_long': 229, 'trade_count_short': 0, 'wins': 150, 'draws': 0, 'losses': 79, 'profit_mean': -0.0038433433624454144, 'profit_median': -0.012222, 'profit_total': -0.044050070000000004, 'profit_total_abs': -88.01256299999999, 'max_drawdown': 0.41, 'max_drawdown_abs': -150.955321, 'holding_avg': timedelta(minutes=6505.676855895196)},  # noqa: E501
            'results_explanation': '   229 trades. Avg profit  -0.38%. Total profit -0.04405007 BTC ( -88.01Σ%). Avg duration 6505.7 min.',  # noqa: E501
            'total_profit': -0.044050070000000004,  # noqa: E501
            'current_epoch': 9,
            'is_initial_point': True,
            'is_random': False,
            'is_best': False
        }, {
            'loss': -0.2604606005845212,  # noqa: E501
            'params_dict': {'mfi-value': 23, 'fastd-value': 24, 'adx-value': 22, 'rsi-value': 24, 'mfi-enabled': False, 'fastd-enabled': False, 'adx-enabled': False, 'rsi-enabled': True, 'trigger': 'macd_cross_signal', 'sell-mfi-value': 97, 'sell-fastd-value': 70, 'sell-adx-value': 64, 'sell-rsi-value': 80, 'sell-mfi-enabled': False, 'sell-fastd-enabled': True, 'sell-adx-enabled': True, 'sell-rsi-enabled': True, 'sell-trigger': 'sell-sar_reversal', 'roi_t1': 792, 'roi_t2': 464, 'roi_t3': 215, 'roi_p1': 0.04594053535385903, 'roi_p2': 0.09623192684243963, 'roi_p3': 0.04428219070850663, 'stoploss': -0.16992287161634415},  # noqa: E501
            'params_details': {'buy': {'mfi-value': 23, 'fastd-value': 24, 'adx-value': 22, 'rsi-value': 24, 'mfi-enabled': False, 'fastd-enabled': False, 'adx-enabled': False, 'rsi-enabled': True, 'trigger': 'macd_cross_signal'}, 'sell': {'sell-mfi-value': 97, 'sell-fastd-value': 70, 'sell-adx-value': 64, 'sell-rsi-value': 80, 'sell-mfi-enabled': False, 'sell-fastd-enabled': True, 'sell-adx-enabled': True, 'sell-rsi-enabled': True, 'sell-trigger': 'sell-sar_reversal'}, 'roi': {0: 0.18645465290480528, 215: 0.14217246219629864, 679: 0.04594053535385903, 1471: 0}, 'stoploss': {'stoploss': -0.16992287161634415}},  # noqa: E501
            'results_metrics': {'total_trades': 4, 'trade_count_long': 4, 'trade_count_short': 0, 'wins': 0, 'draws': 0, 'losses': 4, 'profit_mean': 0.001080385, 'profit_median': -0.012222, 'profit_total': 0.00021629, 'profit_total_abs': 0.432154, 'max_drawdown': 0.13, 'max_drawdown_abs': -4.955321, 'holding_avg': timedelta(minutes=2850.0)},  # noqa: E501
            'results_explanation': '     4 trades. Avg profit   0.11%. Total profit  0.00021629 BTC (   0.43Σ%). Avg duration 2850.0 min.',  # noqa: E501
            'total_profit': 0.00021629,
            'current_epoch': 10,
            'is_initial_point': True,
            'is_random': False,
            'is_best': True
        }, {
            'loss': 4.876465945994304,  # noqa: E501
            'params_dict': {'mfi-value': 20, 'fastd-value': 32, 'adx-value': 49, 'rsi-value': 23, 'mfi-enabled': True, 'fastd-enabled': True, 'adx-enabled': False, 'rsi-enabled': False, 'trigger': 'bb_lower', 'sell-mfi-value': 75, 'sell-fastd-value': 56, 'sell-adx-value': 61, 'sell-rsi-value': 62, 'sell-mfi-enabled': False, 'sell-fastd-enabled': False, 'sell-adx-enabled': True, 'sell-rsi-enabled': True, 'sell-trigger': 'sell-macd_cross_signal', 'roi_t1': 579, 'roi_t2': 614, 'roi_t3': 273, 'roi_p1': 0.05307643172744114, 'roi_p2': 0.1352282078262871, 'roi_p3': 0.1913307406325751, 'stoploss': -0.25728526022513887},  # noqa: E501
            'params_details': {'buy': {'mfi-value': 20, 'fastd-value': 32, 'adx-value': 49, 'rsi-value': 23, 'mfi-enabled': True, 'fastd-enabled': True, 'adx-enabled': False, 'rsi-enabled': False, 'trigger': 'bb_lower'}, 'sell': {'sell-mfi-value': 75, 'sell-fastd-value': 56, 'sell-adx-value': 61, 'sell-rsi-value': 62, 'sell-mfi-enabled': False, 'sell-fastd-enabled': False, 'sell-adx-enabled': True, 'sell-rsi-enabled': True, 'sell-trigger': 'sell-macd_cross_signal'}, 'roi': {0: 0.3796353801863034, 273: 0.18830463955372825, 887: 0.05307643172744114, 1466: 0}, 'stoploss': {'stoploss': -0.25728526022513887}},  # noqa: E501
            # New Hyperopt mode!
            'results_metrics': {'total_trades': 117, 'trade_count_long': 117, 'trade_count_short': 0, 'wins': 67, 'draws': 0, 'losses': 50, 'profit_mean': -0.012698609145299145, 'profit_median': -0.012222, 'profit_total': -0.07436117, 'profit_total_abs': -148.573727, 'max_drawdown': 0.52, 'max_drawdown_abs': -224.955321, 'holding_avg': timedelta(minutes=4282.5641025641025)},  # noqa: E501
            'results_explanation': '   117 trades. Avg profit  -1.27%. Total profit -0.07436117 BTC (-148.57Σ%). Avg duration 4282.6 min.',  # noqa: E501
            'total_profit': -0.07436117,
            'current_epoch': 11,
            'is_initial_point': True,
            'is_random': False,
            'is_best': False
        }, {
            'loss': 100000,
            'params_dict': {'mfi-value': 10, 'fastd-value': 36, 'adx-value': 31, 'rsi-value': 22, 'mfi-enabled': True, 'fastd-enabled': True, 'adx-enabled': True, 'rsi-enabled': False, 'trigger': 'sar_reversal', 'sell-mfi-value': 80, 'sell-fastd-value': 71, 'sell-adx-value': 60, 'sell-rsi-value': 85, 'sell-mfi-enabled': False, 'sell-fastd-enabled': False, 'sell-adx-enabled': True, 'sell-rsi-enabled': True, 'sell-trigger': 'sell-bb_upper', 'roi_t1': 1156, 'roi_t2': 581, 'roi_t3': 408, 'roi_p1': 0.06860454019988212, 'roi_p2': 0.12473718444931989, 'roi_p3': 0.2896360635226823, 'stoploss': -0.30889015124682806},  # noqa: E501
            'params_details': {'buy': {'mfi-value': 10, 'fastd-value': 36, 'adx-value': 31, 'rsi-value': 22, 'mfi-enabled': True, 'fastd-enabled': True, 'adx-enabled': True, 'rsi-enabled': False, 'trigger': 'sar_reversal'}, 'sell': {'sell-mfi-value': 80, 'sell-fastd-value': 71, 'sell-adx-value': 60, 'sell-rsi-value': 85, 'sell-mfi-enabled': False, 'sell-fastd-enabled': False, 'sell-adx-enabled': True, 'sell-rsi-enabled': True, 'sell-trigger': 'sell-bb_upper'}, 'roi': {0: 0.4829777881718843, 408: 0.19334172464920202, 989: 0.06860454019988212, 2145: 0}, 'stoploss': {'stoploss': -0.30889015124682806}},  # noqa: E501
            'results_metrics': {'total_trades': 0, 'trade_count_long': 0, 'trade_count_short': 0, 'wins': 0, 'draws': 0, 'losses': 0, 'profit_mean': None, 'profit_median': None, 'profit_total': 0, 'profit_total_abs': 0.0, 'max_drawdown': 0.0, 'max_drawdown_abs': 0.0, 'holding_avg': timedelta()},  # noqa: E501
            'results_explanation': '     0 trades. Avg profit    nan%. Total profit  0.00000000 BTC (   0.00Σ%). Avg duration   nan min.',  # noqa: E501
            'total_profit': 0,
            'current_epoch': 12,
            'is_initial_point': True,
            'is_random': False,
            'is_best': False
            }
    ]

    for res in hyperopt_res:
        res['results_metrics']['holding_avg_s'] = res['results_metrics']['holding_avg'
                                                                         ].total_seconds()

    return hyperopt_res


@pytest.fixture(scope='function')
def limit_buy_order_usdt_open():
    return {
        'id': 'mocked_limit_buy_usdt',
        'type': 'limit',
        'side': 'buy',
        'symbol': 'mocked',
        'datetime': dt_now().isoformat(),
        'timestamp': dt_ts(),
        'price': 2.00,
        'average': 2.00,
        'amount': 30.0,
        'filled': 0.0,
        'cost': 60.0,
        'remaining': 30.0,
        'status': 'open'
    }


@pytest.fixture(scope='function')
def limit_buy_order_usdt(limit_buy_order_usdt_open):
    order = deepcopy(limit_buy_order_usdt_open)
    order['status'] = 'closed'
    order['filled'] = order['amount']
    order['remaining'] = 0.0
    return order


@pytest.fixture
def limit_sell_order_usdt_open():
    return {
        'id': 'mocked_limit_sell_usdt',
        'type': 'limit',
        'side': 'sell',
        'symbol': 'mocked',
        'datetime': dt_now().isoformat(),
        'timestamp': dt_ts(),
        'price': 2.20,
        'amount': 30.0,
        'cost': 66.0,
        'filled': 0.0,
        'remaining': 30.0,
        'status': 'open'
    }


@pytest.fixture
def limit_sell_order_usdt(limit_sell_order_usdt_open):
    order = deepcopy(limit_sell_order_usdt_open)
    order['remaining'] = 0.0
    order['filled'] = order['amount']
    order['status'] = 'closed'
    return order


@pytest.fixture(scope='function')
def market_buy_order_usdt():
    return {
        'id': 'mocked_market_buy',
        'type': 'market',
        'side': 'buy',
        'symbol': 'mocked',
        'timestamp': dt_ts(),
        'datetime': dt_now().isoformat(),
        'price': 2.00,
        'amount': 30.0,
        'filled': 30.0,
        'remaining': 0.0,
        'status': 'closed'
    }


@pytest.fixture
def market_buy_order_usdt_doublefee(market_buy_order_usdt):
    order = deepcopy(market_buy_order_usdt)
    order['fee'] = None
    # Market orders filled with 2 trades can have fees in different currencies
    # assuming the account runs out of BNB.
    order['fees'] = [
        {'cost': 0.00025125, 'currency': 'BNB'},
        {'cost': 0.05030681, 'currency': 'USDT'},
    ]
    order['trades'] = [{
        'timestamp': None,
        'datetime': None,
        'symbol': 'ETH/USDT',
        'id': None,
        'order': '123',
        'type': 'market',
        'side': 'sell',
        'takerOrMaker': None,
        'price': 2.01,
        'amount': 25.0,
        'cost': 50.25,
        'fee': {'cost': 0.00025125, 'currency': 'BNB'}
    }, {
        'timestamp': None,
        'datetime': None,
        'symbol': 'ETH/USDT',
        'id': None,
        'order': '123',
        'type': 'market',
        'side': 'sell',
        'takerOrMaker': None,
        'price': 2.0,
        'amount': 5,
        'cost': 10,
        'fee': {'cost': 0.0100306, 'currency': 'USDT'}
    }]
    return order


@pytest.fixture
def market_sell_order_usdt():
    return {
        'id': 'mocked_limit_sell',
        'type': 'market',
        'side': 'sell',
        'symbol': 'mocked',
        'timestamp': dt_ts(),
        'datetime': dt_now().isoformat(),
        'price': 2.20,
        'amount': 30.0,
        'filled': 30.0,
        'remaining': 0.0,
        'status': 'closed'
    }


@pytest.fixture(scope='function')
def limit_order(limit_buy_order_usdt, limit_sell_order_usdt):
    return {
        'buy': limit_buy_order_usdt,
        'sell': limit_sell_order_usdt
    }


@pytest.fixture(scope='function')
def limit_order_open(limit_buy_order_usdt_open, limit_sell_order_usdt_open):
    return {
        'buy': limit_buy_order_usdt_open,
        'sell': limit_sell_order_usdt_open
    }


@pytest.fixture(scope='function')
def mark_ohlcv():
    return [
        [1630454400000, 2.77, 2.77, 2.73, 2.73, 0],
        [1630458000000, 2.73, 2.76, 2.72, 2.74, 0],
        [1630461600000, 2.74, 2.76, 2.74, 2.76, 0],
        [1630465200000, 2.76, 2.76, 2.74, 2.76, 0],
        [1630468800000, 2.76, 2.77, 2.75, 2.77, 0],
        [1630472400000, 2.77, 2.79, 2.75, 2.78, 0],
        [1630476000000, 2.78, 2.80, 2.77, 2.77, 0],
        [1630479600000, 2.78, 2.79, 2.77, 2.77, 0],
        [1630483200000, 2.77, 2.79, 2.77, 2.78, 0],
        [1630486800000, 2.77, 2.84, 2.77, 2.84, 0],
        [1630490400000, 2.84, 2.85, 2.81, 2.81, 0],
        [1630494000000, 2.81, 2.83, 2.81, 2.81, 0],
        [1630497600000, 2.81, 2.84, 2.81, 2.82, 0],
        [1630501200000, 2.82, 2.83, 2.81, 2.81, 0],
    ]


@pytest.fixture(scope='function')
def funding_rate_history_hourly():
    return [
        {
            "symbol": "ADA/USDT:USDT",
            "fundingRate": -0.000008,
            "timestamp": 1630454400000,
            "datetime": "2021-09-01T00:00:00.000Z"
        },
        {
            "symbol": "ADA/USDT:USDT",
            "fundingRate": -0.000004,
            "timestamp": 1630458000000,
            "datetime": "2021-09-01T01:00:00.000Z"
        },
        {
            "symbol": "ADA/USDT:USDT",
            "fundingRate": 0.000012,
            "timestamp": 1630461600000,
            "datetime": "2021-09-01T02:00:00.000Z"
        },
        {
            "symbol": "ADA/USDT:USDT",
            "fundingRate": -0.000003,
            "timestamp": 1630465200000,
            "datetime": "2021-09-01T03:00:00.000Z"
        },
        {
            "symbol": "ADA/USDT:USDT",
            "fundingRate": -0.000007,
            "timestamp": 1630468800000,
            "datetime": "2021-09-01T04:00:00.000Z"
        },
        {
            "symbol": "ADA/USDT:USDT",
            "fundingRate": 0.000003,
            "timestamp": 1630472400000,
            "datetime": "2021-09-01T05:00:00.000Z"
        },
        {
            "symbol": "ADA/USDT:USDT",
            "fundingRate": 0.000019,
            "timestamp": 1630476000000,
            "datetime": "2021-09-01T06:00:00.000Z"
        },
        {
            "symbol": "ADA/USDT:USDT",
            "fundingRate": 0.000003,
            "timestamp": 1630479600000,
            "datetime": "2021-09-01T07:00:00.000Z"
        },
        {
            "symbol": "ADA/USDT:USDT",
            "fundingRate": -0.000003,
            "timestamp": 1630483200000,
            "datetime": "2021-09-01T08:00:00.000Z"
        },
        {
            "symbol": "ADA/USDT:USDT",
            "fundingRate": 0,
            "timestamp": 1630486800000,
            "datetime": "2021-09-01T09:00:00.000Z"
        },
        {
            "symbol": "ADA/USDT:USDT",
            "fundingRate": 0.000013,
            "timestamp": 1630490400000,
            "datetime": "2021-09-01T10:00:00.000Z"
        },
        {
            "symbol": "ADA/USDT:USDT",
            "fundingRate": 0.000077,
            "timestamp": 1630494000000,
            "datetime": "2021-09-01T11:00:00.000Z"
        },
        {
            "symbol": "ADA/USDT:USDT",
            "fundingRate": 0.000072,
            "timestamp": 1630497600000,
            "datetime": "2021-09-01T12:00:00.000Z"
        },
        {
            "symbol": "ADA/USDT:USDT",
            "fundingRate": 0.000097,
            "timestamp": 1630501200000,
            "datetime": "2021-09-01T13:00:00.000Z"
        },
    ]


@pytest.fixture(scope='function')
def funding_rate_history_octohourly():
    return [
        {
            "symbol": "ADA/USDT:USDT",
            "fundingRate": -0.000008,
            "timestamp": 1630454400000,
            "datetime": "2021-09-01T00:00:00.000Z"
        },
        {
            "symbol": "ADA/USDT:USDT",
            "fundingRate": -0.000003,
            "timestamp": 1630483200000,
            "datetime": "2021-09-01T08:00:00.000Z"
        }
    ]


@pytest.fixture(scope='function')
def leverage_tiers():
    return {
        "1000SHIB/USDT:USDT": [
            {
                'minNotional': 0,
                'maxNotional': 50000,
                'maintenanceMarginRate': 0.01,
                'maxLeverage': 50,
                'maintAmt': 0.0
            },
            {
                'minNotional': 50000,
                'maxNotional': 150000,
                'maintenanceMarginRate': 0.025,
                'maxLeverage': 20,
                'maintAmt': 750.0
            },
            {
                'minNotional': 150000,
                'maxNotional': 250000,
                'maintenanceMarginRate': 0.05,
                'maxLeverage': 10,
                'maintAmt': 4500.0
            },
            {
                'minNotional': 250000,
                'maxNotional': 500000,
                'maintenanceMarginRate': 0.1,
                'maxLeverage': 5,
                'maintAmt': 17000.0
            },
            {
                'minNotional': 500000,
                'maxNotional': 1000000,
                'maintenanceMarginRate': 0.125,
                'maxLeverage': 4,
                'maintAmt': 29500.0
            },
            {
                'minNotional': 1000000,
                'maxNotional': 2000000,
                'maintenanceMarginRate': 0.25,
                'maxLeverage': 2,
                'maintAmt': 154500.0
            },
            {
                'minNotional': 2000000,
                'maxNotional': 30000000,
                'maintenanceMarginRate': 0.5,
                'maxLeverage': 1,
                'maintAmt': 654500.0
            },
        ],
        "1INCH/USDT:USDT": [
            {
                'minNotional': 0,
                'maxNotional': 5000,
                'maintenanceMarginRate': 0.012,
                'maxLeverage': 50,
                'maintAmt': 0.0
            },
            {
                'minNotional': 5000,
                'maxNotional': 25000,
                'maintenanceMarginRate': 0.025,
                'maxLeverage': 20,
                'maintAmt': 65.0
            },
            {
                'minNotional': 25000,
                'maxNotional': 100000,
                'maintenanceMarginRate': 0.05,
                'maxLeverage': 10,
                'maintAmt': 690.0
            },
            {
                'minNotional': 100000,
                'maxNotional': 250000,
                'maintenanceMarginRate': 0.1,
                'maxLeverage': 5,
                'maintAmt': 5690.0
            },
            {
                'minNotional': 250000,
                'maxNotional': 1000000,
                'maintenanceMarginRate': 0.125,
                'maxLeverage': 2,
                'maintAmt': 11940.0
            },
            {
                'minNotional': 1000000,
                'maxNotional': 100000000,
                'maintenanceMarginRate': 0.5,
                'maxLeverage': 1,
                'maintAmt': 386940.0
            },
        ],
        "AAVE/USDT:USDT": [
            {
                'minNotional': 0,
                'maxNotional': 5000,
                'maintenanceMarginRate': 0.01,
                'maxLeverage': 50,
                'maintAmt': 0.0
            },
            {
                'minNotional': 5000,
                'maxNotional': 25000,
                'maintenanceMarginRate': 0.02,
                'maxLeverage': 25,
                'maintAmt': 75.0
            },
            {
                'minNotional': 25000,
                'maxNotional': 100000,
                'maintenanceMarginRate': 0.05,
                'maxLeverage': 10,
                'maintAmt': 700.0
            },
            {
                'minNotional': 100000,
                'maxNotional': 250000,
                'maintenanceMarginRate': 0.1,
                'maxLeverage': 5,
                'maintAmt': 5700.0
            },
            {
                'minNotional': 250000,
                'maxNotional': 1000000,
                'maintenanceMarginRate': 0.125,
                'maxLeverage': 2,
                'maintAmt': 11950.0
            },
            {
                'minNotional': 10000000,
                'maxNotional': 50000000,
                'maintenanceMarginRate': 0.5,
                'maxLeverage': 1,
                'maintAmt': 386950.0
            },
        ],
        "ADA/USDT:USDT": [
            {
                "minNotional": 0,
                "maxNotional": 100000,
                "maintenanceMarginRate": 0.025,
                "maxLeverage": 20,
                "maintAmt": 0.0
            },
            {
                "minNotional": 100000,
                "maxNotional": 500000,
                "maintenanceMarginRate": 0.05,
                "maxLeverage": 10,
                "maintAmt": 2500.0
            },
            {
                "minNotional": 500000,
                "maxNotional": 1000000,
                "maintenanceMarginRate": 0.1,
                "maxLeverage": 5,
                "maintAmt": 27500.0
            },
            {
                "minNotional": 1000000,
                "maxNotional": 2000000,
                "maintenanceMarginRate": 0.15,
                "maxLeverage": 3,
                "maintAmt": 77500.0
            },
            {
                "minNotional": 2000000,
                "maxNotional": 5000000,
                "maintenanceMarginRate": 0.25,
                "maxLeverage": 2,
                "maintAmt": 277500.0
            },
            {
                "minNotional": 5000000,
                "maxNotional": 30000000,
                "maintenanceMarginRate": 0.5,
                "maxLeverage": 1,
                "maintAmt": 1527500.0
            },
        ],
        'XRP/USDT:USDT': [
            {
                "minNotional": 0,       # stake(before leverage) = 0
                "maxNotional": 100000,  # max stake(before leverage) = 5000
                "maintenanceMarginRate": 0.025,
                "maxLeverage": 20,
                "maintAmt": 0.0
            },
            {
                "minNotional": 100000,  # stake = 10000.0
                "maxNotional": 500000,  # max_stake = 50000.0
                "maintenanceMarginRate": 0.05,
                "maxLeverage": 10,
                "maintAmt": 2500.0
            },
            {
                "minNotional": 500000,   # stake = 100000.0
                "maxNotional": 1000000,  # max_stake = 200000.0
                "maintenanceMarginRate": 0.1,
                "maxLeverage": 5,
                "maintAmt": 27500.0
            },
            {
                "minNotional": 1000000,  # stake = 333333.3333333333
                "maxNotional": 2000000,  # max_stake = 666666.6666666666
                "maintenanceMarginRate": 0.15,
                "maxLeverage": 3,
                "maintAmt": 77500.0
            },
            {
                "minNotional": 2000000,  # stake = 1000000.0
                "maxNotional": 5000000,  # max_stake = 2500000.0
                "maintenanceMarginRate": 0.25,
                "maxLeverage": 2,
                "maintAmt": 277500.0
            },
            {
                "minNotional": 5000000,   # stake = 5000000.0
                "maxNotional": 30000000,  # max_stake = 30000000.0
                "maintenanceMarginRate": 0.5,
                "maxLeverage": 1,
                "maintAmt": 1527500.0
            }
        ],
        'BNB/USDT:USDT': [
            {
                "minNotional": 0,      # stake = 0.0
                "maxNotional": 10000,  # max_stake = 133.33333333333334
                "maintenanceMarginRate": 0.0065,
                "maxLeverage": 75,
                "maintAmt": 0.0
            },
            {
                "minNotional": 10000,  # stake = 200.0
                "maxNotional": 50000,  # max_stake = 1000.0
                "maintenanceMarginRate": 0.01,
                "maxLeverage": 50,
                "maintAmt": 35.0
            },
            {
                "minNotional": 50000,   # stake = 2000.0
                "maxNotional": 250000,  # max_stake = 10000.0
                "maintenanceMarginRate": 0.02,
                "maxLeverage": 25,
                "maintAmt": 535.0
            },
            {
                "minNotional": 250000,   # stake = 25000.0
                "maxNotional": 1000000,  # max_stake = 100000.0
                "maintenanceMarginRate": 0.05,
                "maxLeverage": 10,
                "maintAmt": 8035.0
            },
            {
                "minNotional": 1000000,  # stake = 200000.0
                "maxNotional": 2000000,  # max_stake = 400000.0
                "maintenanceMarginRate": 0.1,
                "maxLeverage": 5,
                "maintAmt": 58035.0
            },
            {
                "minNotional": 2000000,  # stake = 500000.0
                "maxNotional": 5000000,  # max_stake = 1250000.0
                "maintenanceMarginRate": 0.125,
                "maxLeverage": 4,
                "maintAmt": 108035.0
            },
            {
                "minNotional": 5000000,   # stake = 1666666.6666666667
                "maxNotional": 10000000,  # max_stake = 3333333.3333333335
                "maintenanceMarginRate": 0.15,
                "maxLeverage": 3,
                "maintAmt": 233035.0
            },
            {
                "minNotional": 10000000,  # stake = 5000000.0
                "maxNotional": 20000000,  # max_stake = 10000000.0
                "maintenanceMarginRate": 0.25,
                "maxLeverage": 2,
                "maintAmt": 1233035.0
            },
            {
                "minNotional": 20000000,  # stake = 20000000.0
                "maxNotional": 50000000,  # max_stake = 50000000.0
                "maintenanceMarginRate": 0.5,
                "maxLeverage": 1,
                "maintAmt": 6233035.0
            },
        ],
        'BTC/USDT:USDT': [
            {
                "minNotional": 0,      # stake = 0.0
                "maxNotional": 50000,  # max_stake = 400.0
                "maintenanceMarginRate": 0.004,
                "maxLeverage": 125,
                "maintAmt": 0.0
            },
            {
                "minNotional": 50000,   # stake = 500.0
                "maxNotional": 250000,  # max_stake = 2500.0
                "maintenanceMarginRate": 0.005,
                "maxLeverage": 100,
                "maintAmt": 50.0
            },
            {
                "minNotional": 250000,   # stake = 5000.0
                "maxNotional": 1000000,  # max_stake = 20000.0
                "maintenanceMarginRate": 0.01,
                "maxLeverage": 50,
                "maintAmt": 1300.0
            },
            {
                "minNotional": 1000000,  # stake = 50000.0
                "maxNotional": 7500000,  # max_stake = 375000.0
                "maintenanceMarginRate": 0.025,
                "maxLeverage": 20,
                "maintAmt": 16300.0
            },
            {
                "minNotional": 7500000,   # stake = 750000.0
                "maxNotional": 40000000,  # max_stake = 4000000.0
                "maintenanceMarginRate": 0.05,
                "maxLeverage": 10,
                "maintAmt": 203800.0
            },
            {
                "minNotional": 40000000,   # stake = 8000000.0
                "maxNotional": 100000000,  # max_stake = 20000000.0
                "maintenanceMarginRate": 0.1,
                "maxLeverage": 5,
                "maintAmt": 2203800.0
            },
            {
                "minNotional": 100000000,  # stake = 25000000.0
                "maxNotional": 200000000,  # max_stake = 50000000.0
                "maintenanceMarginRate": 0.125,
                "maxLeverage": 4,
                "maintAmt": 4703800.0
            },
            {
                "minNotional": 200000000,  # stake = 66666666.666666664
                "maxNotional": 400000000,  # max_stake = 133333333.33333333
                "maintenanceMarginRate": 0.15,
                "maxLeverage": 3,
                "maintAmt": 9703800.0
            },
            {
                "minNotional": 400000000,  # stake = 200000000.0
                "maxNotional": 600000000,  # max_stake = 300000000.0
                "maintenanceMarginRate": 0.25,
                "maxLeverage": 2,
                "maintAmt": 4.97038E7
            },
            {
                "minNotional": 600000000,   # stake = 600000000.0
                "maxNotional": 1000000000,  # max_stake = 1000000000.0
                "maintenanceMarginRate": 0.5,
                "maxLeverage": 1,
                "maintAmt": 1.997038E8
            },
        ],
        "ZEC/USDT:USDT": [
            {
                'minNotional': 0,
                'maxNotional': 50000,
                'maintenanceMarginRate': 0.01,
                'maxLeverage': 50,
                'maintAmt': 0.0
            },
            {
                'minNotional': 50000,
                'maxNotional': 150000,
                'maintenanceMarginRate': 0.025,
                'maxLeverage': 20,
                'maintAmt': 750.0
            },
            {
                'minNotional': 150000,
                'maxNotional': 250000,
                'maintenanceMarginRate': 0.05,
                'maxLeverage': 10,
                'maintAmt': 4500.0
            },
            {
                'minNotional': 250000,
                'maxNotional': 500000,
                'maintenanceMarginRate': 0.1,
                'maxLeverage': 5,
                'maintAmt': 17000.0
            },
            {
                'minNotional': 500000,
                'maxNotional': 1000000,
                'maintenanceMarginRate': 0.125,
                'maxLeverage': 4,
                'maintAmt': 29500.0
            },
            {
                'minNotional': 1000000,
                'maxNotional': 2000000,
                'maintenanceMarginRate': 0.25,
                'maxLeverage': 2,
                'maintAmt': 154500.0
            },
            {
                'minNotional': 2000000,
                'maxNotional': 30000000,
                'maintenanceMarginRate': 0.5,
                'maxLeverage': 1,
                'maintAmt': 654500.0
            },
        ]
    }<|MERGE_RESOLUTION|>--- conflicted
+++ resolved
@@ -176,13 +176,8 @@
 
 def generate_test_data_raw(timeframe: str, size: int, start: str = '2020-07-05', random_seed=42):
     """ Generates data in the ohlcv format used by ccxt """
-<<<<<<< HEAD
     df = generate_test_data(timeframe, size, start, random_seed)
-    df['date'] = df.loc[:, 'date'].view(np.int64) // 1000 // 1000
-=======
-    df = generate_test_data(timeframe, size, start)
     df['date'] = df.loc[:, 'date'].astype(np.int64) // 1000 // 1000
->>>>>>> d1028b8c
     return list(list(x) for x in zip(*(df[x].values.tolist() for x in df.columns)))
 
 
