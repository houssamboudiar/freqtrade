# pragma pylint: disable=missing-docstring, C0103
import logging
from datetime import datetime, timedelta, timezone
from pathlib import Path
from unittest.mock import MagicMock

import arrow
import pytest
from pandas import DataFrame

from freqtrade.configuration import TimeRange
from freqtrade.data.dataprovider import DataProvider
from freqtrade.data.history import load_data
from freqtrade.enums import SellType
from freqtrade.enums.signaltype import SignalDirection
from freqtrade.exceptions import OperationalException, StrategyError
from freqtrade.optimize.space import SKDecimal
from freqtrade.persistence import PairLocks, Trade
from freqtrade.resolvers import StrategyResolver
from freqtrade.strategy.hyper import (BaseParameter, BooleanParameter, CategoricalParameter,
                                      DecimalParameter, IntParameter, RealParameter)
from freqtrade.strategy.interface import SellCheckTuple
from freqtrade.strategy.strategy_wrapper import strategy_safe_wrapper
from tests.conftest import CURRENT_TEST_STRATEGY, TRADE_SIDES, log_has, log_has_re

from .strats.strategy_test_v3 import StrategyTestV3


# Avoid to reinit the same object again and again
_STRATEGY = StrategyTestV3(config={})
_STRATEGY.dp = DataProvider({}, None, None)


def test_returns_latest_signal(ohlcv_history):
    ohlcv_history.loc[1, 'date'] = arrow.utcnow()
    # Take a copy to correctly modify the call
    mocked_history = ohlcv_history.copy()
<<<<<<< HEAD
    mocked_history['enter_long'] = 0
    mocked_history['exit_long'] = 0
    mocked_history['enter_short'] = 0
    mocked_history['exit_short'] = 0
    mocked_history.loc[1, 'exit_long'] = 1

    assert _STRATEGY.get_entry_signal('ETH/BTC', '5m', mocked_history) == (None, None)
    assert _STRATEGY.get_exit_signal('ETH/BTC', '5m', mocked_history) == (False, True)
    assert _STRATEGY.get_exit_signal('ETH/BTC', '5m', mocked_history, True) == (False, False)
    mocked_history.loc[1, 'exit_long'] = 0
    mocked_history.loc[1, 'enter_long'] = 1

    assert _STRATEGY.get_entry_signal(
        'ETH/BTC', '5m', mocked_history) == (SignalDirection.LONG, None)
    assert _STRATEGY.get_exit_signal('ETH/BTC', '5m', mocked_history) == (True, False)
    assert _STRATEGY.get_exit_signal('ETH/BTC', '5m', mocked_history, True) == (False, False)
    mocked_history.loc[1, 'exit_long'] = 0
    mocked_history.loc[1, 'enter_long'] = 0

    assert _STRATEGY.get_entry_signal('ETH/BTC', '5m', mocked_history) == (None, None)
    assert _STRATEGY.get_exit_signal('ETH/BTC', '5m', mocked_history) == (False, False)
    assert _STRATEGY.get_exit_signal('ETH/BTC', '5m', mocked_history, True) == (False, False)
    mocked_history.loc[1, 'exit_long'] = 0
    mocked_history.loc[1, 'enter_long'] = 1
    mocked_history.loc[1, 'enter_tag'] = 'buy_signal_01'

    assert _STRATEGY.get_entry_signal(
        'ETH/BTC', '5m', mocked_history) == (SignalDirection.LONG, 'buy_signal_01')
    assert _STRATEGY.get_exit_signal('ETH/BTC', '5m', mocked_history) == (True, False)
    assert _STRATEGY.get_exit_signal('ETH/BTC', '5m', mocked_history, True) == (False, False)

    mocked_history.loc[1, 'exit_long'] = 0
    mocked_history.loc[1, 'enter_long'] = 0
    mocked_history.loc[1, 'enter_short'] = 1
    mocked_history.loc[1, 'exit_short'] = 0
    mocked_history.loc[1, 'enter_tag'] = 'sell_signal_01'

    assert _STRATEGY.get_entry_signal(
        'ETH/BTC', '5m', mocked_history) == (SignalDirection.SHORT, 'sell_signal_01')
    assert _STRATEGY.get_exit_signal('ETH/BTC', '5m', mocked_history) == (False, False)
    assert _STRATEGY.get_exit_signal('ETH/BTC', '5m', mocked_history, True) == (True, False)

    mocked_history.loc[1, 'enter_short'] = 0
    mocked_history.loc[1, 'exit_short'] = 1
    assert _STRATEGY.get_entry_signal(
        'ETH/BTC', '5m', mocked_history) == (None, None)
    assert _STRATEGY.get_exit_signal('ETH/BTC', '5m', mocked_history) == (False, False)
    assert _STRATEGY.get_exit_signal('ETH/BTC', '5m', mocked_history, True) == (False, True)
=======
    mocked_history['sell'] = 0
    mocked_history['buy'] = 0
    mocked_history.loc[1, 'sell'] = 1

    assert _STRATEGY.get_signal('ETH/BTC', '5m', mocked_history) == (False, True, None, None)
    mocked_history.loc[1, 'sell'] = 0
    mocked_history.loc[1, 'buy'] = 1

    assert _STRATEGY.get_signal('ETH/BTC', '5m', mocked_history) == (True, False, None, None)
    mocked_history.loc[1, 'sell'] = 0
    mocked_history.loc[1, 'buy'] = 0

    assert _STRATEGY.get_signal('ETH/BTC', '5m', mocked_history) == (False, False, None, None)
    mocked_history.loc[1, 'sell'] = 0
    mocked_history.loc[1, 'buy'] = 1
    mocked_history.loc[1, 'buy_tag'] = 'buy_signal_01'

    assert _STRATEGY.get_signal(
        'ETH/BTC',
        '5m',
        mocked_history) == (
        True,
        False,
        'buy_signal_01',
        None)

    mocked_history.loc[1, 'buy_tag'] = None
    mocked_history.loc[1, 'exit_tag'] = 'sell_signal_01'

    assert _STRATEGY.get_signal(
        'ETH/BTC',
        '5m',
        mocked_history) == (
        True,
        False,
        None,
        'sell_signal_01')
>>>>>>> d99eaccb


def test_analyze_pair_empty(default_conf, mocker, caplog, ohlcv_history):
    mocker.patch.object(_STRATEGY.dp, 'ohlcv', return_value=ohlcv_history)
    mocker.patch.object(
        _STRATEGY, '_analyze_ticker_internal',
        return_value=DataFrame([])
    )
    mocker.patch.object(_STRATEGY, 'assert_df')

    _STRATEGY.analyze_pair('ETH/BTC')

    assert log_has('Empty dataframe for pair ETH/BTC', caplog)


<<<<<<< HEAD
def test_get_signal_empty(default_conf, caplog):
    assert (None, None) == _STRATEGY.get_latest_candle(
=======
def test_get_signal_empty(default_conf, mocker, caplog):
    assert (False, False, None, None) == _STRATEGY.get_signal(
>>>>>>> d99eaccb
        'foo', default_conf['timeframe'], DataFrame()
    )
    assert log_has('Empty candle (OHLCV) data for pair foo', caplog)
    caplog.clear()

<<<<<<< HEAD
    assert (None, None) == _STRATEGY.get_latest_candle('bar', default_conf['timeframe'], None)
    assert log_has('Empty candle (OHLCV) data for pair bar', caplog)
    caplog.clear()

    assert (None, None) == _STRATEGY.get_latest_candle(
=======
    assert (
        False,
        False,
        None,
        None) == _STRATEGY.get_signal(
        'bar',
        default_conf['timeframe'],
        None)
    assert log_has('Empty candle (OHLCV) data for pair bar', caplog)
    caplog.clear()

    assert (False, False, None, None) == _STRATEGY.get_signal(
>>>>>>> d99eaccb
        'baz',
        default_conf['timeframe'],
        DataFrame([])
    )
    assert log_has('Empty candle (OHLCV) data for pair baz', caplog)


def test_get_signal_exception_valueerror(mocker, caplog, ohlcv_history):
    caplog.set_level(logging.INFO)
    mocker.patch.object(_STRATEGY.dp, 'ohlcv', return_value=ohlcv_history)
    mocker.patch.object(
        _STRATEGY, '_analyze_ticker_internal',
        side_effect=ValueError('xyz')
    )
    _STRATEGY.analyze_pair('foo')
    assert log_has_re(r'Strategy caused the following exception: xyz.*', caplog)
    caplog.clear()

    mocker.patch.object(
        _STRATEGY, 'analyze_ticker',
        side_effect=Exception('invalid ticker history ')
    )
    _STRATEGY.analyze_pair('foo')
    assert log_has_re(r'Strategy caused the following exception: xyz.*', caplog)


def test_get_signal_old_dataframe(default_conf, mocker, caplog, ohlcv_history):
    # default_conf defines a 5m interval. we check interval * 2 + 5m
    # this is necessary as the last candle is removed (partial candles) by default
    ohlcv_history.loc[1, 'date'] = arrow.utcnow().shift(minutes=-16)
    # Take a copy to correctly modify the call
    mocked_history = ohlcv_history.copy()
    mocked_history['exit_long'] = 0
    mocked_history['enter_long'] = 0
    mocked_history.loc[1, 'enter_long'] = 1

    caplog.set_level(logging.INFO)
    mocker.patch.object(_STRATEGY, 'assert_df')

<<<<<<< HEAD
    assert (None, None) == _STRATEGY.get_latest_candle(
=======
    assert (False, False, None, None) == _STRATEGY.get_signal(
>>>>>>> d99eaccb
        'xyz',
        default_conf['timeframe'],
        mocked_history
    )
    assert log_has('Outdated history for pair xyz. Last tick is 16 minutes old', caplog)


def test_get_signal_no_sell_column(default_conf, mocker, caplog, ohlcv_history):
    # default_conf defines a 5m interval. we check interval * 2 + 5m
    # this is necessary as the last candle is removed (partial candles) by default
    ohlcv_history.loc[1, 'date'] = arrow.utcnow()
    # Take a copy to correctly modify the call
    mocked_history = ohlcv_history.copy()
    # Intentionally don't set sell column
    # mocked_history['sell'] = 0
    mocked_history['enter_long'] = 0
    mocked_history.loc[1, 'enter_long'] = 1

    caplog.set_level(logging.INFO)
    mocker.patch.object(_STRATEGY, 'assert_df')

<<<<<<< HEAD
    assert (SignalDirection.LONG, None) == _STRATEGY.get_entry_signal(
=======
    assert (True, False, None, None) == _STRATEGY.get_signal(
>>>>>>> d99eaccb
        'xyz',
        default_conf['timeframe'],
        mocked_history
    )


def test_ignore_expired_candle(default_conf):
    strategy = StrategyResolver.load_strategy(default_conf)
    strategy.ignore_buying_expired_candle_after = 60

    latest_date = datetime(2020, 12, 30, 7, 0, 0, tzinfo=timezone.utc)
    # Add 1 candle length as the "latest date" defines candle open.
    current_time = latest_date + timedelta(seconds=80 + 300)

    assert strategy.ignore_expired_candle(
        latest_date=latest_date,
        current_time=current_time,
        timeframe_seconds=300,
        enter=True
    ) is True

    current_time = latest_date + timedelta(seconds=30 + 300)

    assert not strategy.ignore_expired_candle(
        latest_date=latest_date,
        current_time=current_time,
        timeframe_seconds=300,
        enter=True
    ) is True


def test_assert_df_raise(mocker, caplog, ohlcv_history):
    ohlcv_history.loc[1, 'date'] = arrow.utcnow().shift(minutes=-16)
    # Take a copy to correctly modify the call
    mocked_history = ohlcv_history.copy()
    mocked_history['sell'] = 0
    mocked_history['buy'] = 0
    mocked_history.loc[1, 'buy'] = 1

    caplog.set_level(logging.INFO)
    mocker.patch.object(_STRATEGY.dp, 'ohlcv', return_value=ohlcv_history)
    mocker.patch.object(_STRATEGY.dp, 'get_analyzed_dataframe', return_value=(mocked_history, 0))
    mocker.patch.object(
        _STRATEGY, 'assert_df',
        side_effect=StrategyError('Dataframe returned...')
    )
    _STRATEGY.analyze_pair('xyz')
    assert log_has('Unable to analyze candle (OHLCV) data for pair xyz: Dataframe returned...',
                   caplog)


def test_assert_df(ohlcv_history, caplog):
    df_len = len(ohlcv_history) - 1
    ohlcv_history.loc[:, 'enter_long'] = 0
    ohlcv_history.loc[:, 'exit_long'] = 0
    # Ensure it's running when passed correctly
    _STRATEGY.assert_df(ohlcv_history, len(ohlcv_history),
                        ohlcv_history.loc[df_len, 'close'], ohlcv_history.loc[df_len, 'date'])

    with pytest.raises(StrategyError, match=r"Dataframe returned from strategy.*length\."):
        _STRATEGY.assert_df(ohlcv_history, len(ohlcv_history) + 1,
                            ohlcv_history.loc[df_len, 'close'], ohlcv_history.loc[df_len, 'date'])

    with pytest.raises(StrategyError,
                       match=r"Dataframe returned from strategy.*last close price\."):
        _STRATEGY.assert_df(ohlcv_history, len(ohlcv_history),
                            ohlcv_history.loc[df_len, 'close'] + 0.01,
                            ohlcv_history.loc[df_len, 'date'])
    with pytest.raises(StrategyError,
                       match=r"Dataframe returned from strategy.*last date\."):
        _STRATEGY.assert_df(ohlcv_history, len(ohlcv_history),
                            ohlcv_history.loc[df_len, 'close'], ohlcv_history.loc[0, 'date'])
    with pytest.raises(StrategyError,
                       match=r"No dataframe returned \(return statement missing\?\)."):
        _STRATEGY.assert_df(None, len(ohlcv_history),
                            ohlcv_history.loc[df_len, 'close'], ohlcv_history.loc[0, 'date'])
    with pytest.raises(StrategyError,
                       match="enter_long/buy column not set."):
        _STRATEGY.assert_df(ohlcv_history.drop('enter_long', axis=1), len(ohlcv_history),
                            ohlcv_history.loc[df_len, 'close'], ohlcv_history.loc[0, 'date'])

    _STRATEGY.disable_dataframe_checks = True
    caplog.clear()
    _STRATEGY.assert_df(ohlcv_history, len(ohlcv_history),
                        ohlcv_history.loc[2, 'close'], ohlcv_history.loc[0, 'date'])
    assert log_has_re(r"Dataframe returned from strategy.*last date\.", caplog)
    # reset to avoid problems in other tests due to test leakage
    _STRATEGY.disable_dataframe_checks = False


def test_advise_all_indicators(default_conf, testdatadir) -> None:
    strategy = StrategyResolver.load_strategy(default_conf)

    timerange = TimeRange.parse_timerange('1510694220-1510700340')
    data = load_data(testdatadir, '1m', ['UNITTEST/BTC'], timerange=timerange,
                     fill_up_missing=True)
    processed = strategy.advise_all_indicators(data)
    assert len(processed['UNITTEST/BTC']) == 102  # partial candle was removed


def test_advise_all_indicators_copy(mocker, default_conf, testdatadir) -> None:
    strategy = StrategyResolver.load_strategy(default_conf)
    aimock = mocker.patch('freqtrade.strategy.interface.IStrategy.advise_indicators')
    timerange = TimeRange.parse_timerange('1510694220-1510700340')
    data = load_data(testdatadir, '1m', ['UNITTEST/BTC'], timerange=timerange,
                     fill_up_missing=True)
    strategy.advise_all_indicators(data)
    assert aimock.call_count == 1
    # Ensure that a copy of the dataframe is passed to advice_indicators
    assert aimock.call_args_list[0][0][0] is not data


def test_min_roi_reached(default_conf, fee) -> None:

    # Use list to confirm sequence does not matter
    min_roi_list = [{20: 0.05, 55: 0.01, 0: 0.1},
                    {0: 0.1, 20: 0.05, 55: 0.01}]
    for roi in min_roi_list:
        strategy = StrategyResolver.load_strategy(default_conf)
        strategy.minimal_roi = roi
        trade = Trade(
            pair='ETH/BTC',
            stake_amount=0.001,
            amount=5,
            open_date=arrow.utcnow().shift(hours=-1).datetime,
            fee_open=fee.return_value,
            fee_close=fee.return_value,
            exchange='binance',
            open_rate=1,
        )

        assert not strategy.min_roi_reached(trade, 0.02, arrow.utcnow().shift(minutes=-56).datetime)
        assert strategy.min_roi_reached(trade, 0.12, arrow.utcnow().shift(minutes=-56).datetime)

        assert not strategy.min_roi_reached(trade, 0.04, arrow.utcnow().shift(minutes=-39).datetime)
        assert strategy.min_roi_reached(trade, 0.06, arrow.utcnow().shift(minutes=-39).datetime)

        assert not strategy.min_roi_reached(trade, -0.01, arrow.utcnow().shift(minutes=-1).datetime)
        assert strategy.min_roi_reached(trade, 0.02, arrow.utcnow().shift(minutes=-1).datetime)


def test_min_roi_reached2(default_conf, fee) -> None:

    # test with ROI raising after last interval
    min_roi_list = [{20: 0.07,
                     30: 0.05,
                     55: 0.30,
                     0: 0.1
                     },
                    {0: 0.1,
                     20: 0.07,
                     30: 0.05,
                     55: 0.30
                     },
                    ]
    for roi in min_roi_list:
        strategy = StrategyResolver.load_strategy(default_conf)
        strategy.minimal_roi = roi
        trade = Trade(
            pair='ETH/BTC',
            stake_amount=0.001,
            amount=5,
            open_date=arrow.utcnow().shift(hours=-1).datetime,
            fee_open=fee.return_value,
            fee_close=fee.return_value,
            exchange='binance',
            open_rate=1,
        )

        assert not strategy.min_roi_reached(trade, 0.02, arrow.utcnow().shift(minutes=-56).datetime)
        assert strategy.min_roi_reached(trade, 0.12, arrow.utcnow().shift(minutes=-56).datetime)

        assert not strategy.min_roi_reached(trade, 0.04, arrow.utcnow().shift(minutes=-39).datetime)
        assert strategy.min_roi_reached(trade, 0.071, arrow.utcnow().shift(minutes=-39).datetime)

        assert not strategy.min_roi_reached(trade, 0.04, arrow.utcnow().shift(minutes=-26).datetime)
        assert strategy.min_roi_reached(trade, 0.06, arrow.utcnow().shift(minutes=-26).datetime)

        # Should not trigger with 20% profit since after 55 minutes only 30% is active.
        assert not strategy.min_roi_reached(trade, 0.20, arrow.utcnow().shift(minutes=-2).datetime)
        assert strategy.min_roi_reached(trade, 0.31, arrow.utcnow().shift(minutes=-2).datetime)


def test_min_roi_reached3(default_conf, fee) -> None:

    # test for issue #1948
    min_roi = {20: 0.07,
               30: 0.05,
               55: 0.30,
               }
    strategy = StrategyResolver.load_strategy(default_conf)
    strategy.minimal_roi = min_roi
    trade = Trade(
        pair='ETH/BTC',
        stake_amount=0.001,
        amount=5,
        open_date=arrow.utcnow().shift(hours=-1).datetime,
        fee_open=fee.return_value,
        fee_close=fee.return_value,
        exchange='binance',
        open_rate=1,
    )

    assert not strategy.min_roi_reached(trade, 0.02, arrow.utcnow().shift(minutes=-56).datetime)
    assert not strategy.min_roi_reached(trade, 0.12, arrow.utcnow().shift(minutes=-56).datetime)

    assert not strategy.min_roi_reached(trade, 0.04, arrow.utcnow().shift(minutes=-39).datetime)
    assert strategy.min_roi_reached(trade, 0.071, arrow.utcnow().shift(minutes=-39).datetime)

    assert not strategy.min_roi_reached(trade, 0.04, arrow.utcnow().shift(minutes=-26).datetime)
    assert strategy.min_roi_reached(trade, 0.06, arrow.utcnow().shift(minutes=-26).datetime)

    # Should not trigger with 20% profit since after 55 minutes only 30% is active.
    assert not strategy.min_roi_reached(trade, 0.20, arrow.utcnow().shift(minutes=-2).datetime)
    assert strategy.min_roi_reached(trade, 0.31, arrow.utcnow().shift(minutes=-2).datetime)


@pytest.mark.parametrize(
    'profit,adjusted,expected,trailing,custom,profit2,adjusted2,expected2,custom_stop', [
        # Profit, adjusted stoploss(absolute), profit for 2nd call, enable trailing,
        #   enable custom stoploss, expected after 1st call, expected after 2nd call
        (0.2, 0.9, SellType.NONE, False, False, 0.3, 0.9, SellType.NONE, None),
        (0.2, 0.9, SellType.NONE, False, False, -0.2, 0.9, SellType.STOP_LOSS, None),
        (0.2, 1.14, SellType.NONE, True, False, 0.05, 1.14, SellType.TRAILING_STOP_LOSS, None),
        (0.01, 0.96, SellType.NONE, True, False, 0.05, 1, SellType.NONE, None),
        (0.05, 1, SellType.NONE, True, False, -0.01, 1, SellType.TRAILING_STOP_LOSS, None),
        # Default custom case - trails with 10%
        (0.05, 0.95, SellType.NONE, False, True, -0.02, 0.95, SellType.NONE, None),
        (0.05, 0.95, SellType.NONE, False, True, -0.06, 0.95, SellType.TRAILING_STOP_LOSS, None),
        (0.05, 1, SellType.NONE, False, True, -0.06, 1, SellType.TRAILING_STOP_LOSS,
         lambda **kwargs: -0.05),
        (0.05, 1, SellType.NONE, False, True, 0.09, 1.04, SellType.NONE,
         lambda **kwargs: -0.05),
        (0.05, 0.95, SellType.NONE, False, True, 0.09, 0.98, SellType.NONE,
         lambda current_profit, **kwargs: -0.1 if current_profit < 0.6 else -(current_profit * 2)),
        # Error case - static stoploss in place
        (0.05, 0.9, SellType.NONE, False, True, 0.09, 0.9, SellType.NONE,
         lambda **kwargs: None),
    ])
def test_stop_loss_reached(default_conf, fee, profit, adjusted, expected, trailing, custom,
                           profit2, adjusted2, expected2, custom_stop) -> None:

    strategy = StrategyResolver.load_strategy(default_conf)
    trade = Trade(
        pair='ETH/BTC',
        stake_amount=0.01,
        amount=1,
        open_date=arrow.utcnow().shift(hours=-1).datetime,
        fee_open=fee.return_value,
        fee_close=fee.return_value,
        exchange='binance',
        open_rate=1,
    )
    trade.adjust_min_max_rates(trade.open_rate, trade.open_rate)
    strategy.trailing_stop = trailing
    strategy.trailing_stop_positive = -0.05
    strategy.use_custom_stoploss = custom
    original_stopvalue = strategy.custom_stoploss
    if custom_stop:
        strategy.custom_stoploss = custom_stop

    now = arrow.utcnow().datetime
    sl_flag = strategy.stop_loss_reached(current_rate=trade.open_rate * (1 + profit), trade=trade,
                                         current_time=now, current_profit=profit,
                                         force_stoploss=0, high=None)
    assert isinstance(sl_flag, SellCheckTuple)
    assert sl_flag.sell_type == expected
    if expected == SellType.NONE:
        assert sl_flag.sell_flag is False
    else:
        assert sl_flag.sell_flag is True
    assert round(trade.stop_loss, 2) == adjusted

    sl_flag = strategy.stop_loss_reached(current_rate=trade.open_rate * (1 + profit2), trade=trade,
                                         current_time=now, current_profit=profit2,
                                         force_stoploss=0, high=None)
    assert sl_flag.sell_type == expected2
    if expected2 == SellType.NONE:
        assert sl_flag.sell_flag is False
    else:
        assert sl_flag.sell_flag is True
    assert round(trade.stop_loss, 2) == adjusted2

    strategy.custom_stoploss = original_stopvalue


def test_custom_sell(default_conf, fee, caplog) -> None:

    strategy = StrategyResolver.load_strategy(default_conf)
    trade = Trade(
        pair='ETH/BTC',
        stake_amount=0.01,
        amount=1,
        open_date=arrow.utcnow().shift(hours=-1).datetime,
        fee_open=fee.return_value,
        fee_close=fee.return_value,
        exchange='binance',
        open_rate=1,
    )

    now = arrow.utcnow().datetime
    res = strategy.should_exit(trade, 1, now,
                               enter=False, exit_=False,
                               low=None, high=None)

    assert res.sell_flag is False
    assert res.sell_type == SellType.NONE

    strategy.custom_sell = MagicMock(return_value=True)
    res = strategy.should_exit(trade, 1, now,
                               enter=False, exit_=False,
                               low=None, high=None)
    assert res.sell_flag is True
    assert res.sell_type == SellType.CUSTOM_SELL
    assert res.sell_reason == 'custom_sell'

    strategy.custom_sell = MagicMock(return_value='hello world')

    res = strategy.should_exit(trade, 1, now,
                               enter=False, exit_=False,
                               low=None, high=None)
    assert res.sell_type == SellType.CUSTOM_SELL
    assert res.sell_flag is True
    assert res.sell_reason == 'hello world'

    caplog.clear()
    strategy.custom_sell = MagicMock(return_value='h' * 100)
    res = strategy.should_exit(trade, 1, now,
                               enter=False, exit_=False,
                               low=None, high=None)
    assert res.sell_type == SellType.CUSTOM_SELL
    assert res.sell_flag is True
    assert res.sell_reason == 'h' * 64
    assert log_has_re('Custom sell reason returned from custom_sell is too long.*', caplog)


@pytest.mark.parametrize('side', TRADE_SIDES)
def test_leverage_callback(default_conf, side) -> None:
    default_conf['strategy'] = 'StrategyTestV2'
    strategy = StrategyResolver.load_strategy(default_conf)

    assert strategy.leverage(
        pair='XRP/USDT',
        current_time=datetime.now(timezone.utc),
        current_rate=2.2,
        proposed_leverage=1.0,
        max_leverage=5.0,
        side=side,
        ) == 1

    default_conf['strategy'] = CURRENT_TEST_STRATEGY
    strategy = StrategyResolver.load_strategy(default_conf)
    assert strategy.leverage(
        pair='XRP/USDT',
        current_time=datetime.now(timezone.utc),
        current_rate=2.2,
        proposed_leverage=1.0,
        max_leverage=5.0,
        side=side,
        ) == 3


def test_analyze_ticker_default(ohlcv_history, mocker, caplog) -> None:
    caplog.set_level(logging.DEBUG)
    ind_mock = MagicMock(side_effect=lambda x, meta: x)
    entry_mock = MagicMock(side_effect=lambda x, meta: x)
    exit_mock = MagicMock(side_effect=lambda x, meta: x)
    mocker.patch.multiple(
        'freqtrade.strategy.interface.IStrategy',
        advise_indicators=ind_mock,
        advise_entry=entry_mock,
        advise_exit=exit_mock,

    )
    strategy = StrategyTestV3({})
    strategy.analyze_ticker(ohlcv_history, {'pair': 'ETH/BTC'})
    assert ind_mock.call_count == 1
    assert entry_mock.call_count == 1
    assert entry_mock.call_count == 1

    assert log_has('TA Analysis Launched', caplog)
    assert not log_has('Skipping TA Analysis for already analyzed candle', caplog)
    caplog.clear()

    strategy.analyze_ticker(ohlcv_history, {'pair': 'ETH/BTC'})
    # No analysis happens as process_only_new_candles is true
    assert ind_mock.call_count == 2
    assert entry_mock.call_count == 2
    assert entry_mock.call_count == 2
    assert log_has('TA Analysis Launched', caplog)
    assert not log_has('Skipping TA Analysis for already analyzed candle', caplog)


def test__analyze_ticker_internal_skip_analyze(ohlcv_history, mocker, caplog) -> None:
    caplog.set_level(logging.DEBUG)
    ind_mock = MagicMock(side_effect=lambda x, meta: x)
    entry_mock = MagicMock(side_effect=lambda x, meta: x)
    exit_mock = MagicMock(side_effect=lambda x, meta: x)
    mocker.patch.multiple(
        'freqtrade.strategy.interface.IStrategy',
        advise_indicators=ind_mock,
        advise_entry=entry_mock,
        advise_exit=exit_mock,

    )
    strategy = StrategyTestV3({})
    strategy.dp = DataProvider({}, None, None)
    strategy.process_only_new_candles = True

    ret = strategy._analyze_ticker_internal(ohlcv_history, {'pair': 'ETH/BTC'})
    assert 'high' in ret.columns
    assert 'low' in ret.columns
    assert 'close' in ret.columns
    assert isinstance(ret, DataFrame)
    assert ind_mock.call_count == 1
    assert entry_mock.call_count == 1
    assert entry_mock.call_count == 1
    assert log_has('TA Analysis Launched', caplog)
    assert not log_has('Skipping TA Analysis for already analyzed candle', caplog)
    caplog.clear()

    ret = strategy._analyze_ticker_internal(ohlcv_history, {'pair': 'ETH/BTC'})
    # No analysis happens as process_only_new_candles is true
    assert ind_mock.call_count == 1
    assert entry_mock.call_count == 1
    assert entry_mock.call_count == 1
    # only skipped analyze adds buy and sell columns, otherwise it's all mocked
    assert 'enter_long' in ret.columns
    assert 'exit_long' in ret.columns
    assert ret['enter_long'].sum() == 0
    assert ret['exit_long'].sum() == 0
    assert not log_has('TA Analysis Launched', caplog)
    assert log_has('Skipping TA Analysis for already analyzed candle', caplog)


@pytest.mark.usefixtures("init_persistence")
def test_is_pair_locked(default_conf):
    PairLocks.timeframe = default_conf['timeframe']
    PairLocks.use_db = True
    strategy = StrategyResolver.load_strategy(default_conf)
    # No lock should be present
    assert len(PairLocks.get_pair_locks(None)) == 0

    pair = 'ETH/BTC'
    assert not strategy.is_pair_locked(pair)
    strategy.lock_pair(pair, arrow.now(timezone.utc).shift(minutes=4).datetime)
    # ETH/BTC locked for 4 minutes
    assert strategy.is_pair_locked(pair)

    # XRP/BTC should not be locked now
    pair = 'XRP/BTC'
    assert not strategy.is_pair_locked(pair)

    # Unlocking a pair that's not locked should not raise an error
    strategy.unlock_pair(pair)

    # Unlock original pair
    pair = 'ETH/BTC'
    strategy.unlock_pair(pair)
    assert not strategy.is_pair_locked(pair)

    # Lock with reason
    reason = "TestLockR"
    strategy.lock_pair(pair, arrow.now(timezone.utc).shift(minutes=4).datetime, reason)
    assert strategy.is_pair_locked(pair)
    strategy.unlock_reason(reason)
    assert not strategy.is_pair_locked(pair)

    pair = 'BTC/USDT'
    # Lock until 14:30
    lock_time = datetime(2020, 5, 1, 14, 30, 0, tzinfo=timezone.utc)
    # Subtract 2 seconds, as locking rounds up to the next candle.
    strategy.lock_pair(pair, lock_time - timedelta(seconds=2))

    assert not strategy.is_pair_locked(pair)
    # latest candle is from 14:20, lock goes to 14:30
    assert strategy.is_pair_locked(pair, lock_time + timedelta(minutes=-10))
    assert strategy.is_pair_locked(pair, lock_time + timedelta(minutes=-50))

    # latest candle is from 14:25 (lock should be lifted)
    # Since this is the "new candle" available at 14:30
    assert not strategy.is_pair_locked(pair, lock_time + timedelta(minutes=-4))

    # Should not be locked after time expired
    assert not strategy.is_pair_locked(pair, lock_time + timedelta(minutes=10))

    # Change timeframe to 15m
    strategy.timeframe = '15m'
    # Candle from 14:14 - lock goes until 14:30
    assert strategy.is_pair_locked(pair, lock_time + timedelta(minutes=-16))
    assert strategy.is_pair_locked(pair, lock_time + timedelta(minutes=-15, seconds=-2))
    # Candle from 14:15 - lock goes until 14:30
    assert not strategy.is_pair_locked(pair, lock_time + timedelta(minutes=-15))


def test_is_informative_pairs_callback(default_conf):
    default_conf.update({'strategy': 'TestStrategyLegacyV1'})
    strategy = StrategyResolver.load_strategy(default_conf)
    # Should return empty
    # Uses fallback to base implementation
    assert [] == strategy.gather_informative_pairs()


@pytest.mark.parametrize('error', [
    ValueError, KeyError, Exception,
])
def test_strategy_safe_wrapper_error(caplog, error):
    def failing_method():
        raise error('This is an error.')

    def working_method(argumentpassedin):
        return argumentpassedin

    with pytest.raises(StrategyError, match=r'This is an error.'):
        strategy_safe_wrapper(failing_method, message='DeadBeef')()

    assert log_has_re(r'DeadBeef.*', caplog)
    ret = strategy_safe_wrapper(failing_method, message='DeadBeef', default_retval=True)()

    assert isinstance(ret, bool)
    assert ret

    caplog.clear()
    # Test suppressing error
    ret = strategy_safe_wrapper(failing_method, message='DeadBeef', supress_error=True)()
    assert log_has_re(r'DeadBeef.*', caplog)


@pytest.mark.parametrize('value', [
    1, 22, 55, True, False, {'a': 1, 'b': '112'},
    [1, 2, 3, 4], (4, 2, 3, 6)
])
def test_strategy_safe_wrapper(value):

    def working_method(argumentpassedin):
        return argumentpassedin

    ret = strategy_safe_wrapper(working_method, message='DeadBeef')(value)

    assert isinstance(ret, type(value))
    assert ret == value


def test_hyperopt_parameters():
    from skopt.space import Categorical, Integer, Real
    with pytest.raises(OperationalException, match=r"Name is determined.*"):
        IntParameter(low=0, high=5, default=1, name='hello')

    with pytest.raises(OperationalException, match=r"IntParameter space must be.*"):
        IntParameter(low=0, default=5, space='buy')

    with pytest.raises(OperationalException, match=r"RealParameter space must be.*"):
        RealParameter(low=0, default=5, space='buy')

    with pytest.raises(OperationalException, match=r"DecimalParameter space must be.*"):
        DecimalParameter(low=0, default=5, space='buy')

    with pytest.raises(OperationalException, match=r"IntParameter space invalid\."):
        IntParameter([0, 10], high=7, default=5, space='buy')

    with pytest.raises(OperationalException, match=r"RealParameter space invalid\."):
        RealParameter([0, 10], high=7, default=5, space='buy')

    with pytest.raises(OperationalException, match=r"DecimalParameter space invalid\."):
        DecimalParameter([0, 10], high=7, default=5, space='buy')

    with pytest.raises(OperationalException, match=r"CategoricalParameter space must.*"):
        CategoricalParameter(['aa'], default='aa', space='buy')

    with pytest.raises(TypeError):
        BaseParameter(opt_range=[0, 1], default=1, space='buy')

    intpar = IntParameter(low=0, high=5, default=1, space='buy')
    assert intpar.value == 1
    assert isinstance(intpar.get_space(''), Integer)
    assert isinstance(intpar.range, range)
    assert len(list(intpar.range)) == 1
    # Range contains ONLY the default / value.
    assert list(intpar.range) == [intpar.value]
    intpar.in_space = True

    assert len(list(intpar.range)) == 6
    assert list(intpar.range) == [0, 1, 2, 3, 4, 5]

    fltpar = RealParameter(low=0.0, high=5.5, default=1.0, space='buy')
    assert fltpar.value == 1
    assert isinstance(fltpar.get_space(''), Real)

    fltpar = DecimalParameter(low=0.0, high=0.5, default=0.14, decimals=1, space='buy')
    assert fltpar.value == 0.1
    assert isinstance(fltpar.get_space(''), SKDecimal)
    assert isinstance(fltpar.range, list)
    assert len(list(fltpar.range)) == 1
    # Range contains ONLY the default / value.
    assert list(fltpar.range) == [fltpar.value]
    fltpar.in_space = True
    assert len(list(fltpar.range)) == 6
    assert list(fltpar.range) == [0.0, 0.1, 0.2, 0.3, 0.4, 0.5]

    catpar = CategoricalParameter(['buy_rsi', 'buy_macd', 'buy_none'],
                                  default='buy_macd', space='buy')
    assert catpar.value == 'buy_macd'
    assert isinstance(catpar.get_space(''), Categorical)
    assert isinstance(catpar.range, list)
    assert len(list(catpar.range)) == 1
    # Range contains ONLY the default / value.
    assert list(catpar.range) == [catpar.value]
    catpar.in_space = True
    assert len(list(catpar.range)) == 3
    assert list(catpar.range) == ['buy_rsi', 'buy_macd', 'buy_none']

    boolpar = BooleanParameter(default=True, space='buy')
    assert boolpar.value is True
    assert isinstance(boolpar.get_space(''), Categorical)
    assert isinstance(boolpar.range, list)
    assert len(list(boolpar.range)) == 1

    boolpar.in_space = True
    assert len(list(boolpar.range)) == 2

    assert list(boolpar.range) == [True, False]


def test_auto_hyperopt_interface(default_conf):
    default_conf.update({'strategy': 'HyperoptableStrategy'})
    PairLocks.timeframe = default_conf['timeframe']
    strategy = StrategyResolver.load_strategy(default_conf)

    with pytest.raises(OperationalException):
        next(strategy.enumerate_parameters('deadBeef'))

    assert strategy.buy_rsi.value == strategy.buy_params['buy_rsi']
    # PlusDI is NOT in the buy-params, so default should be used
    assert strategy.buy_plusdi.value == 0.5
    assert strategy.sell_rsi.value == strategy.sell_params['sell_rsi']

    assert repr(strategy.sell_rsi) == 'IntParameter(74)'

    # Parameter is disabled - so value from sell_param dict will NOT be used.
    assert strategy.sell_minusdi.value == 0.5
    all_params = strategy.detect_all_parameters()
    assert isinstance(all_params, dict)
    assert len(all_params['buy']) == 2
    assert len(all_params['sell']) == 2
    # Number of Hyperoptable parameters
    assert all_params['count'] == 6

    strategy.__class__.sell_rsi = IntParameter([0, 10], default=5, space='buy')

    with pytest.raises(OperationalException, match=r"Inconclusive parameter.*"):
        [x for x in strategy.detect_parameters('sell')]


def test_auto_hyperopt_interface_loadparams(default_conf, mocker, caplog):
    default_conf.update({'strategy': 'HyperoptableStrategy'})
    del default_conf['stoploss']
    del default_conf['minimal_roi']
    mocker.patch.object(Path, 'is_file', MagicMock(return_value=True))
    mocker.patch.object(Path, 'open')
    expected_result = {
        "strategy_name": "HyperoptableStrategy",
        "params": {
            "stoploss": {
                "stoploss": -0.05,
            },
            "roi": {
                "0": 0.2,
                "1200": 0.01
            }
        }
    }
    mocker.patch('freqtrade.strategy.hyper.json_load', return_value=expected_result)
    PairLocks.timeframe = default_conf['timeframe']
    strategy = StrategyResolver.load_strategy(default_conf)
    assert strategy.stoploss == -0.05
    assert strategy.minimal_roi == {0: 0.2, 1200: 0.01}

    expected_result = {
        "strategy_name": "HyperoptableStrategy_No",
        "params": {
            "stoploss": {
                "stoploss": -0.05,
            },
            "roi": {
                "0": 0.2,
                "1200": 0.01
            }
        }
    }

    mocker.patch('freqtrade.strategy.hyper.json_load', return_value=expected_result)
    with pytest.raises(OperationalException, match="Invalid parameter file provided."):
        StrategyResolver.load_strategy(default_conf)

    mocker.patch('freqtrade.strategy.hyper.json_load', MagicMock(side_effect=ValueError()))

    StrategyResolver.load_strategy(default_conf)
    assert log_has("Invalid parameter file format.", caplog)<|MERGE_RESOLUTION|>--- conflicted
+++ resolved
@@ -35,7 +35,6 @@
     ohlcv_history.loc[1, 'date'] = arrow.utcnow()
     # Take a copy to correctly modify the call
     mocked_history = ohlcv_history.copy()
-<<<<<<< HEAD
     mocked_history['enter_long'] = 0
     mocked_history['exit_long'] = 0
     mocked_history['enter_short'] = 0
@@ -43,29 +42,29 @@
     mocked_history.loc[1, 'exit_long'] = 1
 
     assert _STRATEGY.get_entry_signal('ETH/BTC', '5m', mocked_history) == (None, None)
-    assert _STRATEGY.get_exit_signal('ETH/BTC', '5m', mocked_history) == (False, True)
-    assert _STRATEGY.get_exit_signal('ETH/BTC', '5m', mocked_history, True) == (False, False)
+    assert _STRATEGY.get_exit_signal('ETH/BTC', '5m', mocked_history) == (False, True, None)
+    assert _STRATEGY.get_exit_signal('ETH/BTC', '5m', mocked_history, True) == (False, False, None)
     mocked_history.loc[1, 'exit_long'] = 0
     mocked_history.loc[1, 'enter_long'] = 1
 
     assert _STRATEGY.get_entry_signal(
         'ETH/BTC', '5m', mocked_history) == (SignalDirection.LONG, None)
-    assert _STRATEGY.get_exit_signal('ETH/BTC', '5m', mocked_history) == (True, False)
-    assert _STRATEGY.get_exit_signal('ETH/BTC', '5m', mocked_history, True) == (False, False)
+    assert _STRATEGY.get_exit_signal('ETH/BTC', '5m', mocked_history) == (True, False, None)
+    assert _STRATEGY.get_exit_signal('ETH/BTC', '5m', mocked_history, True) == (False, False, None)
     mocked_history.loc[1, 'exit_long'] = 0
     mocked_history.loc[1, 'enter_long'] = 0
 
     assert _STRATEGY.get_entry_signal('ETH/BTC', '5m', mocked_history) == (None, None)
-    assert _STRATEGY.get_exit_signal('ETH/BTC', '5m', mocked_history) == (False, False)
-    assert _STRATEGY.get_exit_signal('ETH/BTC', '5m', mocked_history, True) == (False, False)
+    assert _STRATEGY.get_exit_signal('ETH/BTC', '5m', mocked_history) == (False, False, None)
+    assert _STRATEGY.get_exit_signal('ETH/BTC', '5m', mocked_history, True) == (False, False, None)
     mocked_history.loc[1, 'exit_long'] = 0
     mocked_history.loc[1, 'enter_long'] = 1
     mocked_history.loc[1, 'enter_tag'] = 'buy_signal_01'
 
     assert _STRATEGY.get_entry_signal(
         'ETH/BTC', '5m', mocked_history) == (SignalDirection.LONG, 'buy_signal_01')
-    assert _STRATEGY.get_exit_signal('ETH/BTC', '5m', mocked_history) == (True, False)
-    assert _STRATEGY.get_exit_signal('ETH/BTC', '5m', mocked_history, True) == (False, False)
+    assert _STRATEGY.get_exit_signal('ETH/BTC', '5m', mocked_history) == (True, False, None)
+    assert _STRATEGY.get_exit_signal('ETH/BTC', '5m', mocked_history, True) == (False, False, None)
 
     mocked_history.loc[1, 'exit_long'] = 0
     mocked_history.loc[1, 'enter_long'] = 0
@@ -75,54 +74,18 @@
 
     assert _STRATEGY.get_entry_signal(
         'ETH/BTC', '5m', mocked_history) == (SignalDirection.SHORT, 'sell_signal_01')
-    assert _STRATEGY.get_exit_signal('ETH/BTC', '5m', mocked_history) == (False, False)
-    assert _STRATEGY.get_exit_signal('ETH/BTC', '5m', mocked_history, True) == (True, False)
+    assert _STRATEGY.get_exit_signal('ETH/BTC', '5m', mocked_history) == (False, False, None)
+    assert _STRATEGY.get_exit_signal('ETH/BTC', '5m', mocked_history, True) == (True, False, None)
 
     mocked_history.loc[1, 'enter_short'] = 0
     mocked_history.loc[1, 'exit_short'] = 1
+    mocked_history.loc[1, 'exit_tag'] = 'sell_signal_02'
     assert _STRATEGY.get_entry_signal(
         'ETH/BTC', '5m', mocked_history) == (None, None)
-    assert _STRATEGY.get_exit_signal('ETH/BTC', '5m', mocked_history) == (False, False)
-    assert _STRATEGY.get_exit_signal('ETH/BTC', '5m', mocked_history, True) == (False, True)
-=======
-    mocked_history['sell'] = 0
-    mocked_history['buy'] = 0
-    mocked_history.loc[1, 'sell'] = 1
-
-    assert _STRATEGY.get_signal('ETH/BTC', '5m', mocked_history) == (False, True, None, None)
-    mocked_history.loc[1, 'sell'] = 0
-    mocked_history.loc[1, 'buy'] = 1
-
-    assert _STRATEGY.get_signal('ETH/BTC', '5m', mocked_history) == (True, False, None, None)
-    mocked_history.loc[1, 'sell'] = 0
-    mocked_history.loc[1, 'buy'] = 0
-
-    assert _STRATEGY.get_signal('ETH/BTC', '5m', mocked_history) == (False, False, None, None)
-    mocked_history.loc[1, 'sell'] = 0
-    mocked_history.loc[1, 'buy'] = 1
-    mocked_history.loc[1, 'buy_tag'] = 'buy_signal_01'
-
-    assert _STRATEGY.get_signal(
-        'ETH/BTC',
-        '5m',
-        mocked_history) == (
-        True,
-        False,
-        'buy_signal_01',
-        None)
-
-    mocked_history.loc[1, 'buy_tag'] = None
-    mocked_history.loc[1, 'exit_tag'] = 'sell_signal_01'
-
-    assert _STRATEGY.get_signal(
-        'ETH/BTC',
-        '5m',
-        mocked_history) == (
-        True,
-        False,
-        None,
-        'sell_signal_01')
->>>>>>> d99eaccb
+    assert _STRATEGY.get_exit_signal(
+        'ETH/BTC', '5m', mocked_history) == (False, False, 'sell_signal_02')
+    assert _STRATEGY.get_exit_signal(
+        'ETH/BTC', '5m', mocked_history, True) == (False, True, 'sell_signal_02')
 
 
 def test_analyze_pair_empty(default_conf, mocker, caplog, ohlcv_history):
@@ -138,38 +101,18 @@
     assert log_has('Empty dataframe for pair ETH/BTC', caplog)
 
 
-<<<<<<< HEAD
 def test_get_signal_empty(default_conf, caplog):
     assert (None, None) == _STRATEGY.get_latest_candle(
-=======
-def test_get_signal_empty(default_conf, mocker, caplog):
-    assert (False, False, None, None) == _STRATEGY.get_signal(
->>>>>>> d99eaccb
         'foo', default_conf['timeframe'], DataFrame()
     )
     assert log_has('Empty candle (OHLCV) data for pair foo', caplog)
     caplog.clear()
 
-<<<<<<< HEAD
     assert (None, None) == _STRATEGY.get_latest_candle('bar', default_conf['timeframe'], None)
     assert log_has('Empty candle (OHLCV) data for pair bar', caplog)
     caplog.clear()
 
     assert (None, None) == _STRATEGY.get_latest_candle(
-=======
-    assert (
-        False,
-        False,
-        None,
-        None) == _STRATEGY.get_signal(
-        'bar',
-        default_conf['timeframe'],
-        None)
-    assert log_has('Empty candle (OHLCV) data for pair bar', caplog)
-    caplog.clear()
-
-    assert (False, False, None, None) == _STRATEGY.get_signal(
->>>>>>> d99eaccb
         'baz',
         default_conf['timeframe'],
         DataFrame([])
@@ -209,11 +152,7 @@
     caplog.set_level(logging.INFO)
     mocker.patch.object(_STRATEGY, 'assert_df')
 
-<<<<<<< HEAD
     assert (None, None) == _STRATEGY.get_latest_candle(
-=======
-    assert (False, False, None, None) == _STRATEGY.get_signal(
->>>>>>> d99eaccb
         'xyz',
         default_conf['timeframe'],
         mocked_history
@@ -235,11 +174,7 @@
     caplog.set_level(logging.INFO)
     mocker.patch.object(_STRATEGY, 'assert_df')
 
-<<<<<<< HEAD
     assert (SignalDirection.LONG, None) == _STRATEGY.get_entry_signal(
-=======
-    assert (True, False, None, None) == _STRATEGY.get_signal(
->>>>>>> d99eaccb
         'xyz',
         default_conf['timeframe'],
         mocked_history
