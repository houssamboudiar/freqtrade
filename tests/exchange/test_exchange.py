import copy
import logging
from datetime import datetime, timedelta, timezone
from math import isclose
from random import randint
from unittest.mock import MagicMock, Mock, PropertyMock, patch

import arrow
import ccxt
import pytest
from pandas import DataFrame

from freqtrade.enums import Collateral, TradingMode
from freqtrade.exceptions import (DDosProtection, DependencyException, InvalidOrderException,
                                  OperationalException, PricingError, TemporaryError)
from freqtrade.exchange import Binance, Bittrex, Exchange, Kraken
from freqtrade.exchange.common import (API_FETCH_ORDER_RETRY_COUNT, API_RETRY_COUNT,
                                       calculate_backoff)
from freqtrade.exchange.exchange import (market_is_active, timeframe_to_minutes, timeframe_to_msecs,
                                         timeframe_to_next_date, timeframe_to_prev_date,
                                         timeframe_to_seconds)
from freqtrade.resolvers.exchange_resolver import ExchangeResolver
from tests.conftest import get_mock_coro, get_patched_exchange, log_has, log_has_re


# Make sure to always keep one exchange here which is NOT subclassed!!
EXCHANGES = ['bittrex', 'binance', 'kraken', 'ftx']


def ccxt_exceptionhandlers(mocker, default_conf, api_mock, exchange_name,
                           fun, mock_ccxt_fun, retries=API_RETRY_COUNT + 1, **kwargs):

    with patch('freqtrade.exchange.common.time.sleep'):
        with pytest.raises(DDosProtection):
            api_mock.__dict__[mock_ccxt_fun] = MagicMock(side_effect=ccxt.DDoSProtection("DDos"))
            exchange = get_patched_exchange(mocker, default_conf, api_mock, id=exchange_name)
            getattr(exchange, fun)(**kwargs)
        assert api_mock.__dict__[mock_ccxt_fun].call_count == retries

    with pytest.raises(TemporaryError):
        api_mock.__dict__[mock_ccxt_fun] = MagicMock(side_effect=ccxt.NetworkError("DeaDBeef"))
        exchange = get_patched_exchange(mocker, default_conf, api_mock, id=exchange_name)
        getattr(exchange, fun)(**kwargs)
    assert api_mock.__dict__[mock_ccxt_fun].call_count == retries

    with pytest.raises(OperationalException):
        api_mock.__dict__[mock_ccxt_fun] = MagicMock(side_effect=ccxt.BaseError("DeadBeef"))
        exchange = get_patched_exchange(mocker, default_conf, api_mock, id=exchange_name)
        getattr(exchange, fun)(**kwargs)
    assert api_mock.__dict__[mock_ccxt_fun].call_count == 1


async def async_ccxt_exception(mocker, default_conf, api_mock, fun, mock_ccxt_fun,
                               retries=API_RETRY_COUNT + 1, **kwargs):

    with patch('freqtrade.exchange.common.asyncio.sleep', get_mock_coro(None)):
        with pytest.raises(DDosProtection):
            api_mock.__dict__[mock_ccxt_fun] = MagicMock(side_effect=ccxt.DDoSProtection("Dooh"))
            exchange = get_patched_exchange(mocker, default_conf, api_mock)
            await getattr(exchange, fun)(**kwargs)
        assert api_mock.__dict__[mock_ccxt_fun].call_count == retries

    with pytest.raises(TemporaryError):
        api_mock.__dict__[mock_ccxt_fun] = MagicMock(side_effect=ccxt.NetworkError("DeadBeef"))
        exchange = get_patched_exchange(mocker, default_conf, api_mock)
        await getattr(exchange, fun)(**kwargs)
    assert api_mock.__dict__[mock_ccxt_fun].call_count == retries

    with pytest.raises(OperationalException):
        api_mock.__dict__[mock_ccxt_fun] = MagicMock(side_effect=ccxt.BaseError("DeadBeef"))
        exchange = get_patched_exchange(mocker, default_conf, api_mock)
        await getattr(exchange, fun)(**kwargs)
    assert api_mock.__dict__[mock_ccxt_fun].call_count == 1


def test_init(default_conf, mocker, caplog):
    caplog.set_level(logging.INFO)
    get_patched_exchange(mocker, default_conf)
    assert log_has('Instance is running with dry_run enabled', caplog)


def test_init_ccxt_kwargs(default_conf, mocker, caplog):
    mocker.patch('freqtrade.exchange.Exchange._load_markets', MagicMock(return_value={}))
    mocker.patch('freqtrade.exchange.Exchange.validate_stakecurrency')
    caplog.set_level(logging.INFO)
    conf = copy.deepcopy(default_conf)
    conf['exchange']['ccxt_async_config'] = {'aiohttp_trust_env': True, 'asyncio_loop': True}
    ex = Exchange(conf)
    assert log_has(
        "Applying additional ccxt config: {'aiohttp_trust_env': True, 'asyncio_loop': True}",
        caplog)
    assert ex._api_async.aiohttp_trust_env
    assert not ex._api.aiohttp_trust_env

    # Reset logging and config
    caplog.clear()
    conf = copy.deepcopy(default_conf)
    conf['exchange']['ccxt_config'] = {'TestKWARG': 11}
    conf['exchange']['ccxt_sync_config'] = {'TestKWARG44': 11}
    conf['exchange']['ccxt_async_config'] = {'asyncio_loop': True}
    asynclogmsg = "Applying additional ccxt config: {'TestKWARG': 11, 'asyncio_loop': True}"
    ex = Exchange(conf)
    assert not ex._api_async.aiohttp_trust_env
    assert hasattr(ex._api, 'TestKWARG')
    assert ex._api.TestKWARG == 11
    # ccxt_config is assigned to both sync and async
    assert not hasattr(ex._api_async, 'TestKWARG44')

    assert hasattr(ex._api_async, 'TestKWARG')
    assert log_has("Applying additional ccxt config: {'TestKWARG': 11, 'TestKWARG44': 11}", caplog)
    assert log_has(asynclogmsg, caplog)
    # Test additional headers case
    Exchange._headers = {'hello': 'world'}
    ex = Exchange(conf)

    assert log_has("Applying additional ccxt config: {'TestKWARG': 11, 'TestKWARG44': 11}", caplog)
    assert ex._api.headers == {'hello': 'world'}
    Exchange._headers = {}

    # TODO-lev: Test with options


def test_destroy(default_conf, mocker, caplog):
    caplog.set_level(logging.DEBUG)
    get_patched_exchange(mocker, default_conf)
    assert log_has('Exchange object destroyed, closing async loop', caplog)


def test_init_exception(default_conf, mocker):
    default_conf['exchange']['name'] = 'wrong_exchange_name'

    with pytest.raises(OperationalException,
                       match=f"Exchange {default_conf['exchange']['name']} is not supported"):
        Exchange(default_conf)

    default_conf['exchange']['name'] = 'binance'
    with pytest.raises(OperationalException,
                       match=f"Exchange {default_conf['exchange']['name']} is not supported"):
        mocker.patch("ccxt.binance", MagicMock(side_effect=AttributeError))
        Exchange(default_conf)

    with pytest.raises(OperationalException,
                       match=r"Initialization of ccxt failed. Reason: DeadBeef"):
        mocker.patch("ccxt.binance", MagicMock(side_effect=ccxt.BaseError("DeadBeef")))
        Exchange(default_conf)


def test_exchange_resolver(default_conf, mocker, caplog):
    mocker.patch('freqtrade.exchange.Exchange._init_ccxt', MagicMock(return_value=MagicMock()))
    mocker.patch('freqtrade.exchange.Exchange._load_async_markets')
    mocker.patch('freqtrade.exchange.Exchange.validate_pairs')
    mocker.patch('freqtrade.exchange.Exchange.validate_timeframes')
    mocker.patch('freqtrade.exchange.Exchange.validate_stakecurrency')

    exchange = ExchangeResolver.load_exchange('huobi', default_conf)
    assert isinstance(exchange, Exchange)
    assert log_has_re(r"No .* specific subclass found. Using the generic class instead.", caplog)
    caplog.clear()

    exchange = ExchangeResolver.load_exchange('Bittrex', default_conf)
    assert isinstance(exchange, Exchange)
    assert isinstance(exchange, Bittrex)
    assert not log_has_re(r"No .* specific subclass found. Using the generic class instead.",
                          caplog)
    caplog.clear()

    exchange = ExchangeResolver.load_exchange('kraken', default_conf)
    assert isinstance(exchange, Exchange)
    assert isinstance(exchange, Kraken)
    assert not isinstance(exchange, Binance)
    assert not log_has_re(r"No .* specific subclass found. Using the generic class instead.",
                          caplog)

    exchange = ExchangeResolver.load_exchange('binance', default_conf)
    assert isinstance(exchange, Exchange)
    assert isinstance(exchange, Binance)
    assert not isinstance(exchange, Kraken)

    assert not log_has_re(r"No .* specific subclass found. Using the generic class instead.",
                          caplog)

    # Test mapping
    exchange = ExchangeResolver.load_exchange('binanceus', default_conf)
    assert isinstance(exchange, Exchange)
    assert isinstance(exchange, Binance)
    assert not isinstance(exchange, Kraken)


def test_validate_order_time_in_force(default_conf, mocker, caplog):
    caplog.set_level(logging.INFO)
    # explicitly test bittrex, exchanges implementing other policies need seperate tests
    ex = get_patched_exchange(mocker, default_conf, id="bittrex")
    tif = {
        "buy": "gtc",
        "sell": "gtc",
    }

    ex.validate_order_time_in_force(tif)
    tif2 = {
        "buy": "fok",
        "sell": "ioc",
    }
    with pytest.raises(OperationalException, match=r"Time in force.*not supported for .*"):
        ex.validate_order_time_in_force(tif2)

    # Patch to see if this will pass if the values are in the ft dict
    ex._ft_has.update({"order_time_in_force": ["gtc", "fok", "ioc"]})
    ex.validate_order_time_in_force(tif2)


@pytest.mark.parametrize("amount,precision_mode,precision,expected", [
    (2.34559, 2, 4, 2.3455),
    (2.34559, 2, 5, 2.34559),
    (2.34559, 2, 3, 2.345),
    (2.9999, 2, 3, 2.999),
    (2.9909, 2, 3, 2.990),
    # Tests for Tick-size
    (2.34559, 4, 0.0001, 2.3455),
    (2.34559, 4, 0.00001, 2.34559),
    (2.34559, 4, 0.001, 2.345),
    (2.9999, 4, 0.001, 2.999),
    (2.9909, 4, 0.001, 2.990),
    (2.9909, 4, 0.005, 2.990),
    (2.9999, 4, 0.005, 2.995),
])
def test_amount_to_precision(default_conf, mocker, amount, precision_mode, precision, expected):
    '''
    Test rounds down
    '''

    markets = PropertyMock(return_value={'ETH/BTC': {'precision': {'amount': precision}}})

    exchange = get_patched_exchange(mocker, default_conf, id="binance")
    # digits counting mode
    # DECIMAL_PLACES = 2
    # SIGNIFICANT_DIGITS = 3
    # TICK_SIZE = 4
    mocker.patch('freqtrade.exchange.Exchange.precisionMode',
                 PropertyMock(return_value=precision_mode))
    mocker.patch('freqtrade.exchange.Exchange.markets', markets)

    pair = 'ETH/BTC'
    assert exchange.amount_to_precision(pair, amount) == expected


@pytest.mark.parametrize("price,precision_mode,precision,expected", [
    (2.34559, 2, 4, 2.3456),
    (2.34559, 2, 5, 2.34559),
    (2.34559, 2, 3, 2.346),
    (2.9999, 2, 3, 3.000),
    (2.9909, 2, 3, 2.991),
    # Tests for Tick_size
    (2.34559, 4, 0.0001, 2.3456),
    (2.34559, 4, 0.00001, 2.34559),
    (2.34559, 4, 0.001, 2.346),
    (2.9999, 4, 0.001, 3.000),
    (2.9909, 4, 0.001, 2.991),
    (2.9909, 4, 0.005, 2.995),
    (2.9973, 4, 0.005, 3.0),
    (2.9977, 4, 0.005, 3.0),
    (234.43, 4, 0.5, 234.5),
    (234.53, 4, 0.5, 235.0),
    (0.891534, 4, 0.0001, 0.8916),

])
def test_price_to_precision(default_conf, mocker, price, precision_mode, precision, expected):
    '''
    Test price to precision
    '''
    markets = PropertyMock(return_value={'ETH/BTC': {'precision': {'price': precision}}})

    exchange = get_patched_exchange(mocker, default_conf, id="binance")
    mocker.patch('freqtrade.exchange.Exchange.markets', markets)
    # digits counting mode
    # DECIMAL_PLACES = 2
    # SIGNIFICANT_DIGITS = 3
    # TICK_SIZE = 4
    mocker.patch('freqtrade.exchange.Exchange.precisionMode',
                 PropertyMock(return_value=precision_mode))

    pair = 'ETH/BTC'
    assert pytest.approx(exchange.price_to_precision(pair, price)) == expected


@pytest.mark.parametrize("price,precision_mode,precision,expected", [
    (2.34559, 2, 4, 0.0001),
    (2.34559, 2, 5, 0.00001),
    (2.34559, 2, 3, 0.001),
    (2.9999, 2, 3, 0.001),
    (200.0511, 2, 3, 0.001),
    # Tests for Tick_size
    (2.34559, 4, 0.0001, 0.0001),
    (2.34559, 4, 0.00001, 0.00001),
    (2.34559, 4, 0.0025, 0.0025),
    (2.9909, 4, 0.0025, 0.0025),
    (234.43, 4, 0.5, 0.5),
    (234.43, 4, 0.0025, 0.0025),
    (234.43, 4, 0.00013, 0.00013),

])
def test_price_get_one_pip(default_conf, mocker, price, precision_mode, precision, expected):
    markets = PropertyMock(return_value={'ETH/BTC': {'precision': {'price': precision}}})
    exchange = get_patched_exchange(mocker, default_conf, id="binance")
    mocker.patch('freqtrade.exchange.Exchange.markets', markets)
    mocker.patch('freqtrade.exchange.Exchange.precisionMode',
                 PropertyMock(return_value=precision_mode))
    pair = 'ETH/BTC'
    assert pytest.approx(exchange.price_get_one_pip(pair, price)) == expected


def test_get_min_pair_stake_amount(mocker, default_conf) -> None:

    exchange = get_patched_exchange(mocker, default_conf, id="binance")
    stoploss = -0.05
    markets = {'ETH/BTC': {'symbol': 'ETH/BTC'}}

    # no pair found
    mocker.patch(
        'freqtrade.exchange.Exchange.markets',
        PropertyMock(return_value=markets)
    )
    with pytest.raises(ValueError, match=r'.*get market information.*'):
        exchange.get_min_pair_stake_amount('BNB/BTC', 1, stoploss)

    # no 'limits' section
    result = exchange.get_min_pair_stake_amount('ETH/BTC', 1, stoploss)
    assert result is None

    # empty 'limits' section
    markets["ETH/BTC"]["limits"] = {}
    mocker.patch(
        'freqtrade.exchange.Exchange.markets',
        PropertyMock(return_value=markets)
    )
    result = exchange.get_min_pair_stake_amount('ETH/BTC', 1, stoploss)
    assert result is None

    # no cost Min
    markets["ETH/BTC"]["limits"] = {
        'cost': {"min": None},
        'amount': {}
    }
    mocker.patch(
        'freqtrade.exchange.Exchange.markets',
        PropertyMock(return_value=markets)
    )
    result = exchange.get_min_pair_stake_amount('ETH/BTC', 1, stoploss)
    assert result is None

    # no amount Min
    markets["ETH/BTC"]["limits"] = {
        'cost': {},
        'amount': {"min": None}
    }
    mocker.patch(
        'freqtrade.exchange.Exchange.markets',
        PropertyMock(return_value=markets)
    )
    result = exchange.get_min_pair_stake_amount('ETH/BTC', 1, stoploss)
    assert result is None

    # empty 'cost'/'amount' section
    markets["ETH/BTC"]["limits"] = {
        'cost': {},
        'amount': {}
    }
    mocker.patch(
        'freqtrade.exchange.Exchange.markets',
        PropertyMock(return_value=markets)
    )
    result = exchange.get_min_pair_stake_amount('ETH/BTC', 1, stoploss)
    assert result is None

    # min cost is set
    markets["ETH/BTC"]["limits"] = {
        'cost': {'min': 2},
        'amount': {}
    }
    mocker.patch(
        'freqtrade.exchange.Exchange.markets',
        PropertyMock(return_value=markets)
    )
    result = exchange.get_min_pair_stake_amount('ETH/BTC', 1, stoploss)
    expected_result = 2 * (1+0.05) / (1-abs(stoploss))
    assert isclose(result, expected_result)
    # With Leverage
    result = exchange.get_min_pair_stake_amount('ETH/BTC', 1, stoploss, 3.0)
    assert isclose(result, expected_result/3)
    # TODO-lev: Min stake for base, kraken and ftx

    # min amount is set
    markets["ETH/BTC"]["limits"] = {
        'cost': {},
        'amount': {'min': 2}
    }
    mocker.patch(
        'freqtrade.exchange.Exchange.markets',
        PropertyMock(return_value=markets)
    )
    result = exchange.get_min_pair_stake_amount('ETH/BTC', 2, stoploss)
    expected_result = 2 * 2 * (1+0.05) / (1-abs(stoploss))
    assert isclose(result, expected_result)
    # With Leverage
    result = exchange.get_min_pair_stake_amount('ETH/BTC', 2, stoploss, 5.0)
    assert isclose(result, expected_result/5)
    # TODO-lev: Min stake for base, kraken and ftx

    # min amount and cost are set (cost is minimal)
    markets["ETH/BTC"]["limits"] = {
        'cost': {'min': 2},
        'amount': {'min': 2}
    }
    mocker.patch(
        'freqtrade.exchange.Exchange.markets',
        PropertyMock(return_value=markets)
    )
    result = exchange.get_min_pair_stake_amount('ETH/BTC', 2, stoploss)
    expected_result = max(2, 2 * 2) * (1+0.05) / (1-abs(stoploss))
    assert isclose(result, expected_result)
    # With Leverage
    result = exchange.get_min_pair_stake_amount('ETH/BTC', 2, stoploss, 10)
    assert isclose(result, expected_result/10)
    # TODO-lev: Min stake for base, kraken and ftx

    # min amount and cost are set (amount is minial)
    markets["ETH/BTC"]["limits"] = {
        'cost': {'min': 8},
        'amount': {'min': 2}
    }
    mocker.patch(
        'freqtrade.exchange.Exchange.markets',
        PropertyMock(return_value=markets)
    )
    result = exchange.get_min_pair_stake_amount('ETH/BTC', 2, stoploss)
    expected_result = max(8, 2 * 2) * (1+0.05) / (1-abs(stoploss))
    assert isclose(result, expected_result)
    # With Leverage
    result = exchange.get_min_pair_stake_amount('ETH/BTC', 2, stoploss, 7.0)
    assert isclose(result, expected_result/7.0)
    # TODO-lev: Min stake for base, kraken and ftx

    result = exchange.get_min_pair_stake_amount('ETH/BTC', 2, -0.4)
    expected_result = max(8, 2 * 2) * 1.5
    assert isclose(result, expected_result)
    # With Leverage
    result = exchange.get_min_pair_stake_amount('ETH/BTC', 2, -0.4, 8.0)
    assert isclose(result, expected_result/8.0)
    # TODO-lev: Min stake for base, kraken and ftx

    # Really big stoploss
    result = exchange.get_min_pair_stake_amount('ETH/BTC', 2, -1)
    expected_result = max(8, 2 * 2) * 1.5
    assert isclose(result, expected_result)
    # With Leverage
    result = exchange.get_min_pair_stake_amount('ETH/BTC', 2, -1, 12.0)
    assert isclose(result, expected_result/12)
    # TODO-lev: Min stake for base, kraken and ftx


def test_get_min_pair_stake_amount_real_data(mocker, default_conf) -> None:
    exchange = get_patched_exchange(mocker, default_conf, id="binance")
    stoploss = -0.05
    markets = {'ETH/BTC': {'symbol': 'ETH/BTC'}}

    # Real Binance data
    markets["ETH/BTC"]["limits"] = {
        'cost': {'min': 0.0001},
        'amount': {'min': 0.001}
    }
    mocker.patch(
        'freqtrade.exchange.Exchange.markets',
        PropertyMock(return_value=markets)
    )
    result = exchange.get_min_pair_stake_amount('ETH/BTC', 0.020405, stoploss)
    expected_result = max(0.0001, 0.001 * 0.020405) * (1+0.05) / (1-abs(stoploss))
    assert round(result, 8) == round(expected_result, 8)
    result = exchange.get_min_pair_stake_amount('ETH/BTC', 0.020405, stoploss, 3.0)
    assert round(result, 8) == round(expected_result/3, 8)
    # TODO-lev: Min stake for base, kraken and ftx


def test_set_sandbox(default_conf, mocker):
    """
    Test working scenario
    """
    api_mock = MagicMock()
    api_mock.load_markets = MagicMock(return_value={
        'ETH/BTC': '', 'LTC/BTC': '', 'XRP/BTC': '', 'NEO/BTC': ''
    })
    url_mock = PropertyMock(return_value={'test': "api-public.sandbox.gdax.com",
                                          'api': 'https://api.gdax.com'})
    type(api_mock).urls = url_mock
    exchange = get_patched_exchange(mocker, default_conf, api_mock)
    liveurl = exchange._api.urls['api']
    default_conf['exchange']['sandbox'] = True
    exchange.set_sandbox(exchange._api, default_conf['exchange'], 'Logname')
    assert exchange._api.urls['api'] != liveurl


def test_set_sandbox_exception(default_conf, mocker):
    """
    Test Fail scenario
    """
    api_mock = MagicMock()
    api_mock.load_markets = MagicMock(return_value={
        'ETH/BTC': '', 'LTC/BTC': '', 'XRP/BTC': '', 'NEO/BTC': ''
    })
    url_mock = PropertyMock(return_value={'api': 'https://api.gdax.com'})
    type(api_mock).urls = url_mock

    with pytest.raises(OperationalException, match=r'does not provide a sandbox api'):
        exchange = get_patched_exchange(mocker, default_conf, api_mock)
        default_conf['exchange']['sandbox'] = True
        exchange.set_sandbox(exchange._api, default_conf['exchange'], 'Logname')


def test__load_async_markets(default_conf, mocker, caplog):
    mocker.patch('freqtrade.exchange.Exchange._init_ccxt')
    mocker.patch('freqtrade.exchange.Exchange.validate_pairs')
    mocker.patch('freqtrade.exchange.Exchange.validate_timeframes')
    mocker.patch('freqtrade.exchange.Exchange._load_markets')
    mocker.patch('freqtrade.exchange.Exchange.validate_stakecurrency')
    exchange = Exchange(default_conf)
    exchange._api_async.load_markets = get_mock_coro(None)
    exchange._load_async_markets()
    assert exchange._api_async.load_markets.call_count == 1
    caplog.set_level(logging.DEBUG)

    exchange._api_async.load_markets = Mock(side_effect=ccxt.BaseError("deadbeef"))
    exchange._load_async_markets()

    assert log_has('Could not load async markets. Reason: deadbeef', caplog)


def test__load_markets(default_conf, mocker, caplog):
    caplog.set_level(logging.INFO)
    api_mock = MagicMock()
    api_mock.load_markets = MagicMock(side_effect=ccxt.BaseError("SomeError"))
    mocker.patch('freqtrade.exchange.Exchange._init_ccxt', MagicMock(return_value=api_mock))
    mocker.patch('freqtrade.exchange.Exchange.validate_pairs')
    mocker.patch('freqtrade.exchange.Exchange.validate_timeframes')
    mocker.patch('freqtrade.exchange.Exchange._load_async_markets')
    mocker.patch('freqtrade.exchange.Exchange.validate_stakecurrency')
    Exchange(default_conf)
    assert log_has('Unable to initialize markets.', caplog)

    expected_return = {'ETH/BTC': 'available'}
    api_mock = MagicMock()
    api_mock.load_markets = MagicMock(return_value=expected_return)
    mocker.patch('freqtrade.exchange.Exchange._init_ccxt', MagicMock(return_value=api_mock))
    default_conf['exchange']['pair_whitelist'] = ['ETH/BTC']
    ex = Exchange(default_conf)

    assert ex.markets == expected_return


def test_reload_markets(default_conf, mocker, caplog):
    caplog.set_level(logging.DEBUG)
    initial_markets = {'ETH/BTC': {}}
    updated_markets = {'ETH/BTC': {}, "LTC/BTC": {}}

    api_mock = MagicMock()
    api_mock.load_markets = MagicMock(return_value=initial_markets)
    default_conf['exchange']['markets_refresh_interval'] = 10
    exchange = get_patched_exchange(mocker, default_conf, api_mock, id="binance",
                                    mock_markets=False)
    exchange._load_async_markets = MagicMock()
    exchange._last_markets_refresh = arrow.utcnow().int_timestamp

    assert exchange.markets == initial_markets

    # less than 10 minutes have passed, no reload
    exchange.reload_markets()
    assert exchange.markets == initial_markets
    assert exchange._load_async_markets.call_count == 0

    api_mock.load_markets = MagicMock(return_value=updated_markets)
    # more than 10 minutes have passed, reload is executed
    exchange._last_markets_refresh = arrow.utcnow().int_timestamp - 15 * 60
    exchange.reload_markets()
    assert exchange.markets == updated_markets
    assert exchange._load_async_markets.call_count == 1
    assert log_has('Performing scheduled market reload..', caplog)


def test_reload_markets_exception(default_conf, mocker, caplog):
    caplog.set_level(logging.DEBUG)

    api_mock = MagicMock()
    api_mock.load_markets = MagicMock(side_effect=ccxt.NetworkError("LoadError"))
    default_conf['exchange']['markets_refresh_interval'] = 10
    exchange = get_patched_exchange(mocker, default_conf, api_mock, id="binance")

    # less than 10 minutes have passed, no reload
    exchange.reload_markets()
    assert exchange._last_markets_refresh == 0
    assert log_has_re(r"Could not reload markets.*", caplog)


@pytest.mark.parametrize("stake_currency", ['ETH', 'BTC', 'USDT'])
def test_validate_stakecurrency(default_conf, stake_currency, mocker, caplog):
    default_conf['stake_currency'] = stake_currency
    api_mock = MagicMock()
    type(api_mock).load_markets = MagicMock(return_value={
        'ETH/BTC': {'quote': 'BTC'}, 'LTC/BTC': {'quote': 'BTC'},
        'XRP/ETH': {'quote': 'ETH'}, 'NEO/USDT': {'quote': 'USDT'},
    })
    mocker.patch('freqtrade.exchange.Exchange._init_ccxt', MagicMock(return_value=api_mock))
    mocker.patch('freqtrade.exchange.Exchange.validate_pairs')
    mocker.patch('freqtrade.exchange.Exchange.validate_timeframes')
    mocker.patch('freqtrade.exchange.Exchange._load_async_markets')
    Exchange(default_conf)


def test_validate_stakecurrency_error(default_conf, mocker, caplog):
    default_conf['stake_currency'] = 'XRP'
    api_mock = MagicMock()
    type(api_mock).load_markets = MagicMock(return_value={
        'ETH/BTC': {'quote': 'BTC'}, 'LTC/BTC': {'quote': 'BTC'},
        'XRP/ETH': {'quote': 'ETH'}, 'NEO/USDT': {'quote': 'USDT'},
    })
    mocker.patch('freqtrade.exchange.Exchange._init_ccxt', MagicMock(return_value=api_mock))
    mocker.patch('freqtrade.exchange.Exchange.validate_pairs')
    mocker.patch('freqtrade.exchange.Exchange.validate_timeframes')
    mocker.patch('freqtrade.exchange.Exchange._load_async_markets')
    with pytest.raises(OperationalException,
                       match=r'XRP is not available as stake on .*'
                       'Available currencies are: BTC, ETH, USDT'):
        Exchange(default_conf)

    type(api_mock).load_markets = MagicMock(side_effect=ccxt.NetworkError('No connection.'))
    mocker.patch('freqtrade.exchange.Exchange._init_ccxt', MagicMock(return_value=api_mock))

    with pytest.raises(OperationalException,
                       match=r'Could not load markets, therefore cannot start\. Please.*'):
        Exchange(default_conf)


def test_get_quote_currencies(default_conf, mocker):
    ex = get_patched_exchange(mocker, default_conf)

    assert set(ex.get_quote_currencies()) == set(['USD', 'ETH', 'BTC', 'USDT'])


@pytest.mark.parametrize('pair,expected', [
    ('XRP/BTC', 'BTC'),
    ('LTC/USD', 'USD'),
    ('ETH/USDT', 'USDT'),
    ('XLTCUSDT', 'USDT'),
    ('XRP/NOCURRENCY', ''),
])
def test_get_pair_quote_currency(default_conf, mocker, pair, expected):
    ex = get_patched_exchange(mocker, default_conf)
    assert ex.get_pair_quote_currency(pair) == expected


@pytest.mark.parametrize('pair,expected', [
    ('XRP/BTC', 'XRP'),
    ('LTC/USD', 'LTC'),
    ('ETH/USDT', 'ETH'),
    ('XLTCUSDT', 'LTC'),
    ('XRP/NOCURRENCY', ''),
])
def test_get_pair_base_currency(default_conf, mocker, pair, expected):
    ex = get_patched_exchange(mocker, default_conf)
    assert ex.get_pair_base_currency(pair) == expected


def test_validate_pairs(default_conf, mocker):  # test exchange.validate_pairs directly
    api_mock = MagicMock()
    type(api_mock).load_markets = MagicMock(return_value={
        'ETH/BTC': {'quote': 'BTC'},
        'LTC/BTC': {'quote': 'BTC'},
        'XRP/BTC': {'quote': 'BTC'},
        'NEO/BTC': {'quote': 'BTC'},
    })
    id_mock = PropertyMock(return_value='test_exchange')
    type(api_mock).id = id_mock

    mocker.patch('freqtrade.exchange.Exchange._init_ccxt', MagicMock(return_value=api_mock))
    mocker.patch('freqtrade.exchange.Exchange.validate_timeframes')
    mocker.patch('freqtrade.exchange.Exchange._load_async_markets')
    mocker.patch('freqtrade.exchange.Exchange.validate_stakecurrency')
    Exchange(default_conf)


def test_validate_pairs_not_available(default_conf, mocker):
    api_mock = MagicMock()
    type(api_mock).markets = PropertyMock(return_value={
        'XRP/BTC': {'inactive': True, 'base': 'XRP', 'quote': 'BTC'}
    })
    mocker.patch('freqtrade.exchange.Exchange._init_ccxt', MagicMock(return_value=api_mock))
    mocker.patch('freqtrade.exchange.Exchange.validate_timeframes')
    mocker.patch('freqtrade.exchange.Exchange.validate_stakecurrency')
    mocker.patch('freqtrade.exchange.Exchange._load_async_markets')

    with pytest.raises(OperationalException, match=r'not available'):
        Exchange(default_conf)


def test_validate_pairs_exception(default_conf, mocker, caplog):
    caplog.set_level(logging.INFO)
    api_mock = MagicMock()
    mocker.patch('freqtrade.exchange.Exchange.name', PropertyMock(return_value='Binance'))

    type(api_mock).markets = PropertyMock(return_value={})
    mocker.patch('freqtrade.exchange.Exchange._init_ccxt', api_mock)
    mocker.patch('freqtrade.exchange.Exchange.validate_timeframes')
    mocker.patch('freqtrade.exchange.Exchange.validate_stakecurrency')
    mocker.patch('freqtrade.exchange.Exchange._load_async_markets')

    with pytest.raises(OperationalException, match=r'Pair ETH/BTC is not available on Binance'):
        Exchange(default_conf)

    mocker.patch('freqtrade.exchange.Exchange.markets', PropertyMock(return_value={}))
    Exchange(default_conf)
    assert log_has('Unable to validate pairs (assuming they are correct).', caplog)


def test_validate_pairs_restricted(default_conf, mocker, caplog):
    api_mock = MagicMock()
    type(api_mock).load_markets = MagicMock(return_value={
        'ETH/BTC': {'quote': 'BTC'}, 'LTC/BTC': {'quote': 'BTC'},
        'XRP/BTC': {'quote': 'BTC', 'info': {'prohibitedIn': ['US']}},
        'NEO/BTC': {'quote': 'BTC', 'info': 'TestString'},  # info can also be a string ...
    })
    mocker.patch('freqtrade.exchange.Exchange._init_ccxt', MagicMock(return_value=api_mock))
    mocker.patch('freqtrade.exchange.Exchange.validate_timeframes')
    mocker.patch('freqtrade.exchange.Exchange._load_async_markets')
    mocker.patch('freqtrade.exchange.Exchange.validate_stakecurrency')

    Exchange(default_conf)
    assert log_has("Pair XRP/BTC is restricted for some users on this exchange."
                   "Please check if you are impacted by this restriction "
                   "on the exchange and eventually remove XRP/BTC from your whitelist.", caplog)


def test_validate_pairs_stakecompatibility(default_conf, mocker, caplog):
    api_mock = MagicMock()
    type(api_mock).load_markets = MagicMock(return_value={
        'ETH/BTC': {'quote': 'BTC'}, 'LTC/BTC': {'quote': 'BTC'},
        'XRP/BTC': {'quote': 'BTC'}, 'NEO/BTC': {'quote': 'BTC'},
        'HELLO-WORLD': {'quote': 'BTC'},
    })
    mocker.patch('freqtrade.exchange.Exchange._init_ccxt', MagicMock(return_value=api_mock))
    mocker.patch('freqtrade.exchange.Exchange.validate_timeframes')
    mocker.patch('freqtrade.exchange.Exchange._load_async_markets')
    mocker.patch('freqtrade.exchange.Exchange.validate_stakecurrency')

    Exchange(default_conf)


def test_validate_pairs_stakecompatibility_downloaddata(default_conf, mocker, caplog):
    api_mock = MagicMock()
    default_conf['stake_currency'] = ''
    type(api_mock).load_markets = MagicMock(return_value={
        'ETH/BTC': {'quote': 'BTC'}, 'LTC/BTC': {'quote': 'BTC'},
        'XRP/BTC': {'quote': 'BTC'}, 'NEO/BTC': {'quote': 'BTC'},
        'HELLO-WORLD': {'quote': 'BTC'},
    })
    mocker.patch('freqtrade.exchange.Exchange._init_ccxt', MagicMock(return_value=api_mock))
    mocker.patch('freqtrade.exchange.Exchange.validate_timeframes')
    mocker.patch('freqtrade.exchange.Exchange._load_async_markets')
    mocker.patch('freqtrade.exchange.Exchange.validate_stakecurrency')

    Exchange(default_conf)
    assert type(api_mock).load_markets.call_count == 1


def test_validate_pairs_stakecompatibility_fail(default_conf, mocker, caplog):
    default_conf['exchange']['pair_whitelist'].append('HELLO-WORLD')
    api_mock = MagicMock()
    type(api_mock).load_markets = MagicMock(return_value={
        'ETH/BTC': {'quote': 'BTC'}, 'LTC/BTC': {'quote': 'BTC'},
        'XRP/BTC': {'quote': 'BTC'}, 'NEO/BTC': {'quote': 'BTC'},
        'HELLO-WORLD': {'quote': 'USDT'},
    })
    mocker.patch('freqtrade.exchange.Exchange._init_ccxt', MagicMock(return_value=api_mock))
    mocker.patch('freqtrade.exchange.Exchange.validate_timeframes')
    mocker.patch('freqtrade.exchange.Exchange._load_async_markets')
    mocker.patch('freqtrade.exchange.Exchange.validate_stakecurrency')

    with pytest.raises(OperationalException, match=r"Stake-currency 'BTC' not compatible with.*"):
        Exchange(default_conf)


@pytest.mark.parametrize("timeframe", [
    ('5m'), ("1m"), ("15m"), ("1h")
])
def test_validate_timeframes(default_conf, mocker, timeframe):
    default_conf["timeframe"] = timeframe
    api_mock = MagicMock()
    id_mock = PropertyMock(return_value='test_exchange')
    type(api_mock).id = id_mock
    timeframes = PropertyMock(return_value={'1m': '1m',
                                            '5m': '5m',
                                            '15m': '15m',
                                            '1h': '1h'})
    type(api_mock).timeframes = timeframes

    mocker.patch('freqtrade.exchange.Exchange._init_ccxt', MagicMock(return_value=api_mock))
    mocker.patch('freqtrade.exchange.Exchange._load_markets', MagicMock(return_value={}))
    mocker.patch('freqtrade.exchange.Exchange.validate_pairs')
    mocker.patch('freqtrade.exchange.Exchange.validate_stakecurrency')
    Exchange(default_conf)


def test_validate_timeframes_failed(default_conf, mocker):
    default_conf["timeframe"] = "3m"
    api_mock = MagicMock()
    id_mock = PropertyMock(return_value='test_exchange')
    type(api_mock).id = id_mock
    timeframes = PropertyMock(return_value={'15s': '15s',
                                            '1m': '1m',
                                            '5m': '5m',
                                            '15m': '15m',
                                            '1h': '1h'})
    type(api_mock).timeframes = timeframes

    mocker.patch('freqtrade.exchange.Exchange._init_ccxt', MagicMock(return_value=api_mock))
    mocker.patch('freqtrade.exchange.Exchange._load_markets', MagicMock(return_value={}))
    mocker.patch('freqtrade.exchange.Exchange.validate_pairs', MagicMock())
    with pytest.raises(OperationalException,
                       match=r"Invalid timeframe '3m'. This exchange supports.*"):
        Exchange(default_conf)
    default_conf["timeframe"] = "15s"

    with pytest.raises(OperationalException,
                       match=r"Timeframes < 1m are currently not supported by Freqtrade."):
        Exchange(default_conf)


def test_validate_timeframes_emulated_ohlcv_1(default_conf, mocker):
    default_conf["timeframe"] = "3m"
    api_mock = MagicMock()
    id_mock = PropertyMock(return_value='test_exchange')
    type(api_mock).id = id_mock

    # delete timeframes so magicmock does not autocreate it
    del api_mock.timeframes

    mocker.patch('freqtrade.exchange.Exchange._init_ccxt', MagicMock(return_value=api_mock))
    mocker.patch('freqtrade.exchange.Exchange._load_markets', MagicMock(return_value={}))
    mocker.patch('freqtrade.exchange.Exchange.validate_pairs')
    mocker.patch('freqtrade.exchange.Exchange.validate_stakecurrency')
    with pytest.raises(OperationalException,
                       match=r'The ccxt library does not provide the list of timeframes '
                             r'for the exchange ".*" and this exchange '
                             r'is therefore not supported. *'):
        Exchange(default_conf)


def test_validate_timeframes_emulated_ohlcvi_2(default_conf, mocker):
    default_conf["timeframe"] = "3m"
    api_mock = MagicMock()
    id_mock = PropertyMock(return_value='test_exchange')
    type(api_mock).id = id_mock

    # delete timeframes so magicmock does not autocreate it
    del api_mock.timeframes

    mocker.patch('freqtrade.exchange.Exchange._init_ccxt', MagicMock(return_value=api_mock))
    mocker.patch('freqtrade.exchange.Exchange._load_markets',
                 MagicMock(return_value={'timeframes': None}))
    mocker.patch('freqtrade.exchange.Exchange.validate_pairs', MagicMock())
    mocker.patch('freqtrade.exchange.Exchange.validate_stakecurrency')
    with pytest.raises(OperationalException,
                       match=r'The ccxt library does not provide the list of timeframes '
                             r'for the exchange ".*" and this exchange '
                             r'is therefore not supported. *'):
        Exchange(default_conf)


def test_validate_timeframes_not_in_config(default_conf, mocker):
    del default_conf["timeframe"]
    api_mock = MagicMock()
    id_mock = PropertyMock(return_value='test_exchange')
    type(api_mock).id = id_mock
    timeframes = PropertyMock(return_value={'1m': '1m',
                                            '5m': '5m',
                                            '15m': '15m',
                                            '1h': '1h'})
    type(api_mock).timeframes = timeframes

    mocker.patch('freqtrade.exchange.Exchange._init_ccxt', MagicMock(return_value=api_mock))
    mocker.patch('freqtrade.exchange.Exchange._load_markets', MagicMock(return_value={}))
    mocker.patch('freqtrade.exchange.Exchange.validate_pairs')
    mocker.patch('freqtrade.exchange.Exchange.validate_stakecurrency')
    Exchange(default_conf)


def test_validate_order_types(default_conf, mocker):
    api_mock = MagicMock()

    type(api_mock).has = PropertyMock(return_value={'createMarketOrder': True})
    mocker.patch('freqtrade.exchange.Exchange._init_ccxt', MagicMock(return_value=api_mock))
    mocker.patch('freqtrade.exchange.Exchange._load_markets', MagicMock(return_value={}))
    mocker.patch('freqtrade.exchange.Exchange.validate_pairs')
    mocker.patch('freqtrade.exchange.Exchange.validate_timeframes')
    mocker.patch('freqtrade.exchange.Exchange.validate_stakecurrency')
    mocker.patch('freqtrade.exchange.Exchange.name', 'Bittrex')

    default_conf['order_types'] = {
        'buy': 'limit',
        'sell': 'limit',
        'stoploss': 'market',
        'stoploss_on_exchange': False
    }
    Exchange(default_conf)

    type(api_mock).has = PropertyMock(return_value={'createMarketOrder': False})
    mocker.patch('freqtrade.exchange.Exchange._init_ccxt', MagicMock(return_value=api_mock))

    default_conf['order_types'] = {
        'buy': 'limit',
        'sell': 'limit',
        'stoploss': 'market',
        'stoploss_on_exchange': False
    }
    with pytest.raises(OperationalException,
                       match=r'Exchange .* does not support market orders.'):
        Exchange(default_conf)

    default_conf['order_types'] = {
        'buy': 'limit',
        'sell': 'limit',
        'stoploss': 'limit',
        'stoploss_on_exchange': True
    }
    with pytest.raises(OperationalException,
                       match=r'On exchange stoploss is not supported for .*'):
        Exchange(default_conf)


def test_validate_order_types_not_in_config(default_conf, mocker):
    api_mock = MagicMock()
    mocker.patch('freqtrade.exchange.Exchange._init_ccxt', MagicMock(return_value=api_mock))
    mocker.patch('freqtrade.exchange.Exchange._load_markets', MagicMock(return_value={}))
    mocker.patch('freqtrade.exchange.Exchange.validate_pairs')
    mocker.patch('freqtrade.exchange.Exchange.validate_timeframes')
    mocker.patch('freqtrade.exchange.Exchange.validate_stakecurrency')

    conf = copy.deepcopy(default_conf)
    Exchange(conf)


def test_validate_required_startup_candles(default_conf, mocker, caplog):
    api_mock = MagicMock()
    mocker.patch('freqtrade.exchange.Exchange.name', PropertyMock(return_value='Binance'))

    mocker.patch('freqtrade.exchange.Exchange._init_ccxt', api_mock)
    mocker.patch('freqtrade.exchange.Exchange.validate_timeframes')
    mocker.patch('freqtrade.exchange.Exchange._load_async_markets')
    mocker.patch('freqtrade.exchange.Exchange.validate_pairs')
    mocker.patch('freqtrade.exchange.Exchange.validate_stakecurrency')

    default_conf['startup_candle_count'] = 20
    ex = Exchange(default_conf)
    assert ex
    default_conf['startup_candle_count'] = 600

    with pytest.raises(OperationalException, match=r'This strategy requires 600.*'):
        Exchange(default_conf)


def test_exchange_has(default_conf, mocker):
    exchange = get_patched_exchange(mocker, default_conf)
    assert not exchange.exchange_has('ASDFASDF')
    api_mock = MagicMock()

    type(api_mock).has = PropertyMock(return_value={'deadbeef': True})
    exchange = get_patched_exchange(mocker, default_conf, api_mock)
    assert exchange.exchange_has("deadbeef")

    type(api_mock).has = PropertyMock(return_value={'deadbeef': False})
    exchange = get_patched_exchange(mocker, default_conf, api_mock)
    assert not exchange.exchange_has("deadbeef")


@pytest.mark.parametrize("side", [
    ("buy"),
    ("sell")
])
@pytest.mark.parametrize("exchange_name", EXCHANGES)
def test_create_dry_run_order(default_conf, mocker, side, exchange_name):
    default_conf['dry_run'] = True
    exchange = get_patched_exchange(mocker, default_conf, id=exchange_name)

    order = exchange.create_dry_run_order(
        pair='ETH/BTC', ordertype='limit', side=side, amount=1, rate=200)
    assert 'id' in order
    assert f'dry_run_{side}_' in order["id"]
    assert order["side"] == side
    assert order["type"] == "limit"
    assert order["symbol"] == "ETH/BTC"


@pytest.mark.parametrize("side,startprice,endprice", [
    ("buy", 25.563, 25.566),
    ("sell", 25.566, 25.563)
])
@pytest.mark.parametrize("exchange_name", EXCHANGES)
def test_create_dry_run_order_limit_fill(default_conf, mocker, side, startprice, endprice,
                                         exchange_name, order_book_l2_usd):
    default_conf['dry_run'] = True
    exchange = get_patched_exchange(mocker, default_conf, id=exchange_name)
    mocker.patch.multiple('freqtrade.exchange.Exchange',
                          exchange_has=MagicMock(return_value=True),
                          fetch_l2_order_book=order_book_l2_usd,
                          )

    order = exchange.create_dry_run_order(
        pair='LTC/USDT', ordertype='limit', side=side, amount=1, rate=startprice)
    assert order_book_l2_usd.call_count == 1
    assert 'id' in order
    assert f'dry_run_{side}_' in order["id"]
    assert order["side"] == side
    assert order["type"] == "limit"
    assert order["symbol"] == "LTC/USDT"
    order_book_l2_usd.reset_mock()

    order_closed = exchange.fetch_dry_run_order(order['id'])
    assert order_book_l2_usd.call_count == 1
    assert order_closed['status'] == 'open'
    assert not order['fee']

    order_book_l2_usd.reset_mock()
    order_closed['price'] = endprice

    order_closed = exchange.fetch_dry_run_order(order['id'])
    assert order_closed['status'] == 'closed'
    assert order['fee']


@pytest.mark.parametrize("side,rate,amount,endprice", [
    # spread is 25.263-25.266
    ("buy", 25.564, 1, 25.566),
    ("buy", 25.564, 100, 25.5672),  # Requires interpolation
    ("buy", 25.590, 100, 25.5672),  # Price above spread ... average is lower
    ("buy", 25.564, 1000, 25.575),  # More than orderbook return
    ("buy", 24.000, 100000, 25.200),  # Run into max_slippage of 5%
    ("sell", 25.564, 1, 25.563),
    ("sell", 25.564, 100, 25.5625),  # Requires interpolation
    ("sell", 25.510, 100, 25.5625),  # price below spread - average is higher
    ("sell", 25.564, 1000, 25.5555),  # More than orderbook return
    ("sell", 27, 10000, 25.65),  # max-slippage 5%
])
@pytest.mark.parametrize("exchange_name", EXCHANGES)
def test_create_dry_run_order_market_fill(default_conf, mocker, side, rate, amount, endprice,
                                          exchange_name, order_book_l2_usd):
    default_conf['dry_run'] = True
    exchange = get_patched_exchange(mocker, default_conf, id=exchange_name)
    mocker.patch.multiple('freqtrade.exchange.Exchange',
                          exchange_has=MagicMock(return_value=True),
                          fetch_l2_order_book=order_book_l2_usd,
                          )

    order = exchange.create_dry_run_order(
        pair='LTC/USDT', ordertype='market', side=side, amount=amount, rate=rate)
    assert 'id' in order
    assert f'dry_run_{side}_' in order["id"]
    assert order["side"] == side
    assert order["type"] == "market"
    assert order["symbol"] == "LTC/USDT"
    assert order['status'] == 'closed'
    assert round(order["average"], 4) == round(endprice, 4)


@pytest.mark.parametrize("side", [
    ("buy"),
    ("sell")
])
@pytest.mark.parametrize("ordertype,rate,marketprice", [
    ("market", None, None),
    ("market", 200, True),
    ("limit", 200, None),
    ("stop_loss_limit", 200, None)
])
@pytest.mark.parametrize("exchange_name", EXCHANGES)
def test_create_order(default_conf, mocker, side, ordertype, rate, marketprice, exchange_name):
    api_mock = MagicMock()
    order_id = 'test_prod_{}_{}'.format(side, randint(0, 10 ** 6))
    api_mock.options = {} if not marketprice else {"createMarketBuyOrderRequiresPrice": True}
    api_mock.create_order = MagicMock(return_value={
        'id': order_id,
        'info': {
            'foo': 'bar'
        }
    })
    default_conf['dry_run'] = False
    mocker.patch('freqtrade.exchange.Exchange.amount_to_precision', lambda s, x, y: y)
    mocker.patch('freqtrade.exchange.Exchange.price_to_precision', lambda s, x, y: y)
    exchange = get_patched_exchange(mocker, default_conf, api_mock, id=exchange_name)

    order = exchange.create_order(
        pair='ETH/BTC', ordertype=ordertype, side=side, amount=1, rate=200)

    assert 'id' in order
    assert 'info' in order
    assert order['id'] == order_id
    assert api_mock.create_order.call_args[0][0] == 'ETH/BTC'
    assert api_mock.create_order.call_args[0][1] == ordertype
    assert api_mock.create_order.call_args[0][2] == side
    assert api_mock.create_order.call_args[0][3] == 1
    assert api_mock.create_order.call_args[0][4] is rate


def test_buy_dry_run(default_conf, mocker):
    default_conf['dry_run'] = True
    exchange = get_patched_exchange(mocker, default_conf)

    order = exchange.create_order(pair='ETH/BTC', ordertype='limit', side="buy",
                                  amount=1, rate=200, time_in_force='gtc')
    assert 'id' in order
    assert 'dry_run_buy_' in order['id']


@pytest.mark.parametrize("exchange_name", EXCHANGES)
def test_buy_prod(default_conf, mocker, exchange_name):
    api_mock = MagicMock()
    order_id = 'test_prod_buy_{}'.format(randint(0, 10 ** 6))
    order_type = 'market'
    time_in_force = 'gtc'
    api_mock.options = {}
    api_mock.create_order = MagicMock(return_value={
        'id': order_id,
        'info': {
            'foo': 'bar'
        }
    })
    default_conf['dry_run'] = False
    mocker.patch('freqtrade.exchange.Exchange.amount_to_precision', lambda s, x, y: y)
    mocker.patch('freqtrade.exchange.Exchange.price_to_precision', lambda s, x, y: y)
    exchange = get_patched_exchange(mocker, default_conf, api_mock, id=exchange_name)

    order = exchange.create_order(pair='ETH/BTC', ordertype=order_type, side="buy",
                                  amount=1, rate=200, time_in_force=time_in_force)

    assert 'id' in order
    assert 'info' in order
    assert order['id'] == order_id
    assert api_mock.create_order.call_args[0][0] == 'ETH/BTC'
    assert api_mock.create_order.call_args[0][1] == order_type
    assert api_mock.create_order.call_args[0][2] == 'buy'
    assert api_mock.create_order.call_args[0][3] == 1
    assert api_mock.create_order.call_args[0][4] is None

    api_mock.create_order.reset_mock()
    order_type = 'limit'
    order = exchange.create_order(
        pair='ETH/BTC',
        ordertype=order_type,
        side="buy",
        amount=1,
        rate=200,
        time_in_force=time_in_force)
    assert api_mock.create_order.call_args[0][0] == 'ETH/BTC'
    assert api_mock.create_order.call_args[0][1] == order_type
    assert api_mock.create_order.call_args[0][2] == 'buy'
    assert api_mock.create_order.call_args[0][3] == 1
    assert api_mock.create_order.call_args[0][4] == 200

    # test exception handling
    with pytest.raises(DependencyException):
        api_mock.create_order = MagicMock(side_effect=ccxt.InsufficientFunds("Not enough funds"))
        exchange = get_patched_exchange(mocker, default_conf, api_mock, id=exchange_name)
        exchange.create_order(pair='ETH/BTC', ordertype=order_type, side="buy",
                              amount=1, rate=200, time_in_force=time_in_force)

    with pytest.raises(DependencyException):
        api_mock.create_order = MagicMock(side_effect=ccxt.InvalidOrder("Order not found"))
        exchange = get_patched_exchange(mocker, default_conf, api_mock, id=exchange_name)
        exchange.create_order(pair='ETH/BTC', ordertype='limit', side="buy",
                              amount=1, rate=200, time_in_force=time_in_force)

    with pytest.raises(DependencyException):
        api_mock.create_order = MagicMock(side_effect=ccxt.InvalidOrder("Order not found"))
        exchange = get_patched_exchange(mocker, default_conf, api_mock, id=exchange_name)
        exchange.create_order(pair='ETH/BTC', ordertype='market', side="buy",
                              amount=1, rate=200, time_in_force=time_in_force)

    with pytest.raises(TemporaryError):
        api_mock.create_order = MagicMock(side_effect=ccxt.NetworkError("Network disconnect"))
        exchange = get_patched_exchange(mocker, default_conf, api_mock, id=exchange_name)
        exchange.create_order(pair='ETH/BTC', ordertype=order_type, side="buy",
                              amount=1, rate=200, time_in_force=time_in_force)

    with pytest.raises(OperationalException):
        api_mock.create_order = MagicMock(side_effect=ccxt.BaseError("Unknown error"))
        exchange = get_patched_exchange(mocker, default_conf, api_mock, id=exchange_name)
        exchange.create_order(pair='ETH/BTC', ordertype=order_type, side="buy",
                              amount=1, rate=200, time_in_force=time_in_force)


@pytest.mark.parametrize("exchange_name", EXCHANGES)
def test_buy_considers_time_in_force(default_conf, mocker, exchange_name):
    api_mock = MagicMock()
    order_id = 'test_prod_buy_{}'.format(randint(0, 10 ** 6))
    api_mock.options = {}
    api_mock.create_order = MagicMock(return_value={
        'id': order_id,
        'info': {
            'foo': 'bar'
        }
    })
    default_conf['dry_run'] = False
    mocker.patch('freqtrade.exchange.Exchange.amount_to_precision', lambda s, x, y: y)
    mocker.patch('freqtrade.exchange.Exchange.price_to_precision', lambda s, x, y: y)
    exchange = get_patched_exchange(mocker, default_conf, api_mock, id=exchange_name)

    order_type = 'limit'
    time_in_force = 'ioc'

    order = exchange.create_order(pair='ETH/BTC', ordertype=order_type, side="buy",
                                  amount=1, rate=200, time_in_force=time_in_force)

    assert 'id' in order
    assert 'info' in order
    assert order['id'] == order_id
    assert api_mock.create_order.call_args[0][0] == 'ETH/BTC'
    assert api_mock.create_order.call_args[0][1] == order_type
    assert api_mock.create_order.call_args[0][2] == 'buy'
    assert api_mock.create_order.call_args[0][3] == 1
    assert api_mock.create_order.call_args[0][4] == 200
    assert "timeInForce" in api_mock.create_order.call_args[0][5]
    assert api_mock.create_order.call_args[0][5]["timeInForce"] == time_in_force

    order_type = 'market'
    time_in_force = 'ioc'

    order = exchange.create_order(pair='ETH/BTC', ordertype=order_type, side="buy",
                                  amount=1, rate=200, time_in_force=time_in_force)

    assert 'id' in order
    assert 'info' in order
    assert order['id'] == order_id
    assert api_mock.create_order.call_args[0][0] == 'ETH/BTC'
    assert api_mock.create_order.call_args[0][1] == order_type
    assert api_mock.create_order.call_args[0][2] == 'buy'
    assert api_mock.create_order.call_args[0][3] == 1
    assert api_mock.create_order.call_args[0][4] is None
    # Market orders should not send timeInForce!!
    assert "timeInForce" not in api_mock.create_order.call_args[0][5]


def test_sell_dry_run(default_conf, mocker):
    default_conf['dry_run'] = True
    exchange = get_patched_exchange(mocker, default_conf)

    order = exchange.create_order(pair='ETH/BTC', ordertype='limit',
                                  side="sell", amount=1, rate=200)
    assert 'id' in order
    assert 'dry_run_sell_' in order['id']


@pytest.mark.parametrize("exchange_name", EXCHANGES)
def test_sell_prod(default_conf, mocker, exchange_name):
    api_mock = MagicMock()
    order_id = 'test_prod_sell_{}'.format(randint(0, 10 ** 6))
    order_type = 'market'
    api_mock.options = {}
    api_mock.create_order = MagicMock(return_value={
        'id': order_id,
        'info': {
            'foo': 'bar'
        }
    })
    default_conf['dry_run'] = False

    mocker.patch('freqtrade.exchange.Exchange.amount_to_precision', lambda s, x, y: y)
    mocker.patch('freqtrade.exchange.Exchange.price_to_precision', lambda s, x, y: y)
    exchange = get_patched_exchange(mocker, default_conf, api_mock, id=exchange_name)

    order = exchange.create_order(pair='ETH/BTC', ordertype=order_type,
                                  side="sell", amount=1, rate=200)

    assert 'id' in order
    assert 'info' in order
    assert order['id'] == order_id
    assert api_mock.create_order.call_args[0][0] == 'ETH/BTC'
    assert api_mock.create_order.call_args[0][1] == order_type
    assert api_mock.create_order.call_args[0][2] == 'sell'
    assert api_mock.create_order.call_args[0][3] == 1
    assert api_mock.create_order.call_args[0][4] is None

    api_mock.create_order.reset_mock()
    order_type = 'limit'
    order = exchange.create_order(pair='ETH/BTC', ordertype=order_type,
                                  side="sell", amount=1, rate=200)
    assert api_mock.create_order.call_args[0][0] == 'ETH/BTC'
    assert api_mock.create_order.call_args[0][1] == order_type
    assert api_mock.create_order.call_args[0][2] == 'sell'
    assert api_mock.create_order.call_args[0][3] == 1
    assert api_mock.create_order.call_args[0][4] == 200

    # test exception handling
    with pytest.raises(DependencyException):
        api_mock.create_order = MagicMock(side_effect=ccxt.InsufficientFunds("0 balance"))
        exchange = get_patched_exchange(mocker, default_conf, api_mock, id=exchange_name)
        exchange.create_order(pair='ETH/BTC', ordertype=order_type, side="sell", amount=1, rate=200)

    with pytest.raises(DependencyException):
        api_mock.create_order = MagicMock(side_effect=ccxt.InvalidOrder("Order not found"))
        exchange = get_patched_exchange(mocker, default_conf, api_mock, id=exchange_name)
        exchange.create_order(pair='ETH/BTC', ordertype='limit', side="sell", amount=1, rate=200)

    # Market orders don't require price, so the behaviour is slightly different
    with pytest.raises(DependencyException):
        api_mock.create_order = MagicMock(side_effect=ccxt.InvalidOrder("Order not found"))
        exchange = get_patched_exchange(mocker, default_conf, api_mock, id=exchange_name)
        exchange.create_order(pair='ETH/BTC', ordertype='market', side="sell", amount=1, rate=200)

    with pytest.raises(TemporaryError):
        api_mock.create_order = MagicMock(side_effect=ccxt.NetworkError("No Connection"))
        exchange = get_patched_exchange(mocker, default_conf, api_mock, id=exchange_name)
        exchange.create_order(pair='ETH/BTC', ordertype=order_type, side="sell", amount=1, rate=200)

    with pytest.raises(OperationalException):
        api_mock.create_order = MagicMock(side_effect=ccxt.BaseError("DeadBeef"))
        exchange = get_patched_exchange(mocker, default_conf, api_mock, id=exchange_name)
        exchange.create_order(pair='ETH/BTC', ordertype=order_type, side="sell", amount=1, rate=200)


@pytest.mark.parametrize("exchange_name", EXCHANGES)
def test_sell_considers_time_in_force(default_conf, mocker, exchange_name):
    api_mock = MagicMock()
    order_id = 'test_prod_sell_{}'.format(randint(0, 10 ** 6))
    api_mock.create_order = MagicMock(return_value={
        'id': order_id,
        'info': {
            'foo': 'bar'
        }
    })
    api_mock.options = {}
    default_conf['dry_run'] = False
    mocker.patch('freqtrade.exchange.Exchange.amount_to_precision', lambda s, x, y: y)
    mocker.patch('freqtrade.exchange.Exchange.price_to_precision', lambda s, x, y: y)
    exchange = get_patched_exchange(mocker, default_conf, api_mock, id=exchange_name)

    order_type = 'limit'
    time_in_force = 'ioc'

    order = exchange.create_order(pair='ETH/BTC', ordertype=order_type, side="sell",
                                  amount=1, rate=200, time_in_force=time_in_force)

    assert 'id' in order
    assert 'info' in order
    assert order['id'] == order_id
    assert api_mock.create_order.call_args[0][0] == 'ETH/BTC'
    assert api_mock.create_order.call_args[0][1] == order_type
    assert api_mock.create_order.call_args[0][2] == 'sell'
    assert api_mock.create_order.call_args[0][3] == 1
    assert api_mock.create_order.call_args[0][4] == 200
    assert "timeInForce" in api_mock.create_order.call_args[0][5]
    assert api_mock.create_order.call_args[0][5]["timeInForce"] == time_in_force

    order_type = 'market'
    time_in_force = 'ioc'
    order = exchange.create_order(pair='ETH/BTC', ordertype=order_type, side="sell",
                                  amount=1, rate=200, time_in_force=time_in_force)

    assert 'id' in order
    assert 'info' in order
    assert order['id'] == order_id
    assert api_mock.create_order.call_args[0][0] == 'ETH/BTC'
    assert api_mock.create_order.call_args[0][1] == order_type
    assert api_mock.create_order.call_args[0][2] == 'sell'
    assert api_mock.create_order.call_args[0][3] == 1
    assert api_mock.create_order.call_args[0][4] is None
    # Market orders should not send timeInForce!!
    assert "timeInForce" not in api_mock.create_order.call_args[0][5]


@pytest.mark.parametrize("exchange_name", EXCHANGES)
def test_get_balances_prod(default_conf, mocker, exchange_name):
    balance_item = {
        'free': 10.0,
        'total': 10.0,
        'used': 0.0
    }

    api_mock = MagicMock()
    api_mock.fetch_balance = MagicMock(return_value={
        '1ST': balance_item,
        '2ST': balance_item,
        '3ST': balance_item
    })
    default_conf['dry_run'] = False
    exchange = get_patched_exchange(mocker, default_conf, api_mock, id=exchange_name)
    assert len(exchange.get_balances()) == 3
    assert exchange.get_balances()['1ST']['free'] == 10.0
    assert exchange.get_balances()['1ST']['total'] == 10.0
    assert exchange.get_balances()['1ST']['used'] == 0.0

    ccxt_exceptionhandlers(mocker, default_conf, api_mock, exchange_name,
                           "get_balances", "fetch_balance")


@pytest.mark.parametrize("exchange_name", EXCHANGES)
def test_get_tickers(default_conf, mocker, exchange_name):
    api_mock = MagicMock()
    tick = {'ETH/BTC': {
        'symbol': 'ETH/BTC',
        'bid': 0.5,
        'ask': 1,
        'last': 42,
    }, 'BCH/BTC': {
        'symbol': 'BCH/BTC',
        'bid': 0.6,
        'ask': 0.5,
        'last': 41,
    }
    }
    api_mock.fetch_tickers = MagicMock(return_value=tick)
    exchange = get_patched_exchange(mocker, default_conf, api_mock, id=exchange_name)
    # retrieve original ticker
    tickers = exchange.get_tickers()

    assert 'ETH/BTC' in tickers
    assert 'BCH/BTC' in tickers
    assert tickers['ETH/BTC']['bid'] == 0.5
    assert tickers['ETH/BTC']['ask'] == 1
    assert tickers['BCH/BTC']['bid'] == 0.6
    assert tickers['BCH/BTC']['ask'] == 0.5
    assert api_mock.fetch_tickers.call_count == 1

    api_mock.fetch_tickers.reset_mock()

    # Cached ticker should not call api again
    tickers2 = exchange.get_tickers(cached=True)
    assert tickers2 == tickers
    assert api_mock.fetch_tickers.call_count == 0
    tickers2 = exchange.get_tickers(cached=False)
    assert api_mock.fetch_tickers.call_count == 1

    ccxt_exceptionhandlers(mocker, default_conf, api_mock, exchange_name,
                           "get_tickers", "fetch_tickers")

    with pytest.raises(OperationalException):
        api_mock.fetch_tickers = MagicMock(side_effect=ccxt.NotSupported("DeadBeef"))
        exchange = get_patched_exchange(mocker, default_conf, api_mock, id=exchange_name)
        exchange.get_tickers()

    api_mock.fetch_tickers = MagicMock(return_value={})
    exchange = get_patched_exchange(mocker, default_conf, api_mock, id=exchange_name)
    exchange.get_tickers()


@pytest.mark.parametrize("exchange_name", EXCHANGES)
def test_fetch_ticker(default_conf, mocker, exchange_name):
    api_mock = MagicMock()
    tick = {
        'symbol': 'ETH/BTC',
        'bid': 0.00001098,
        'ask': 0.00001099,
        'last': 0.0001,
    }
    api_mock.fetch_ticker = MagicMock(return_value=tick)
    api_mock.markets = {'ETH/BTC': {'active': True}}
    exchange = get_patched_exchange(mocker, default_conf, api_mock, id=exchange_name)
    # retrieve original ticker
    ticker = exchange.fetch_ticker(pair='ETH/BTC')

    assert ticker['bid'] == 0.00001098
    assert ticker['ask'] == 0.00001099

    # change the ticker
    tick = {
        'symbol': 'ETH/BTC',
        'bid': 0.5,
        'ask': 1,
        'last': 42,
    }
    api_mock.fetch_ticker = MagicMock(return_value=tick)
    exchange = get_patched_exchange(mocker, default_conf, api_mock, id=exchange_name)

    # if not caching the result we should get the same ticker
    # if not fetching a new result we should get the cached ticker
    ticker = exchange.fetch_ticker(pair='ETH/BTC')

    assert api_mock.fetch_ticker.call_count == 1
    assert ticker['bid'] == 0.5
    assert ticker['ask'] == 1

    ccxt_exceptionhandlers(mocker, default_conf, api_mock, exchange_name,
                           "fetch_ticker", "fetch_ticker",
                           pair='ETH/BTC')

    api_mock.fetch_ticker = MagicMock(return_value={})
    exchange = get_patched_exchange(mocker, default_conf, api_mock, id=exchange_name)
    exchange.fetch_ticker(pair='ETH/BTC')

    with pytest.raises(DependencyException, match=r'Pair XRP/ETH not available'):
        exchange.fetch_ticker(pair='XRP/ETH')


@pytest.mark.parametrize("exchange_name", EXCHANGES)
def test_get_historic_ohlcv(default_conf, mocker, caplog, exchange_name):
    exchange = get_patched_exchange(mocker, default_conf, id=exchange_name)
    ohlcv = [
        [
            arrow.utcnow().int_timestamp * 1000,  # unix timestamp ms
            1,  # open
            2,  # high
            3,  # low
            4,  # close
            5,  # volume (in quote currency)
        ]
    ]
    pair = 'ETH/BTC'

    async def mock_candle_hist(pair, timeframe, since_ms):
        return pair, timeframe, ohlcv

    exchange._async_get_candle_history = Mock(wraps=mock_candle_hist)
    # one_call calculation * 1.8 should do 2 calls

    since = 5 * 60 * exchange.ohlcv_candle_limit('5m') * 1.8
    ret = exchange.get_historic_ohlcv(pair, "5m", int((
        arrow.utcnow().int_timestamp - since) * 1000))

    assert exchange._async_get_candle_history.call_count == 2
    # Returns twice the above OHLCV data
    assert len(ret) == 2

    caplog.clear()

    async def mock_get_candle_hist_error(pair, *args, **kwargs):
        raise TimeoutError()

    exchange._async_get_candle_history = MagicMock(side_effect=mock_get_candle_hist_error)
    ret = exchange.get_historic_ohlcv(pair, "5m", int(
        (arrow.utcnow().int_timestamp - since) * 1000))
    assert log_has_re(r"Async code raised an exception: .*", caplog)


@pytest.mark.parametrize("exchange_name", EXCHANGES)
def test_get_historic_ohlcv_as_df(default_conf, mocker, exchange_name):
    exchange = get_patched_exchange(mocker, default_conf, id=exchange_name)
    ohlcv = [
        [
            arrow.utcnow().int_timestamp * 1000,  # unix timestamp ms
            1,  # open
            2,  # high
            3,  # low
            4,  # close
            5,  # volume (in quote currency)
        ],
        [
            arrow.utcnow().shift(minutes=5).int_timestamp * 1000,  # unix timestamp ms
            1,  # open
            2,  # high
            3,  # low
            4,  # close
            5,  # volume (in quote currency)
        ],
        [
            arrow.utcnow().shift(minutes=10).int_timestamp * 1000,  # unix timestamp ms
            1,  # open
            2,  # high
            3,  # low
            4,  # close
            5,  # volume (in quote currency)
        ]
    ]
    pair = 'ETH/BTC'

    async def mock_candle_hist(pair, timeframe, since_ms):
        return pair, timeframe, ohlcv

    exchange._async_get_candle_history = Mock(wraps=mock_candle_hist)
    # one_call calculation * 1.8 should do 2 calls

    since = 5 * 60 * exchange.ohlcv_candle_limit('5m') * 1.8
    ret = exchange.get_historic_ohlcv_as_df(pair, "5m", int((
        arrow.utcnow().int_timestamp - since) * 1000))

    assert exchange._async_get_candle_history.call_count == 2
    # Returns twice the above OHLCV data
    assert len(ret) == 2
    assert isinstance(ret, DataFrame)
    assert 'date' in ret.columns
    assert 'open' in ret.columns
    assert 'close' in ret.columns
    assert 'high' in ret.columns


def test_refresh_latest_ohlcv(mocker, default_conf, caplog) -> None:
    ohlcv = [
        [
            (arrow.utcnow().int_timestamp - 1) * 1000,  # unix timestamp ms
            1,  # open
            2,  # high
            3,  # low
            4,  # close
            5,  # volume (in quote currency)
        ],
        [
            arrow.utcnow().int_timestamp * 1000,  # unix timestamp ms
            3,  # open
            1,  # high
            4,  # low
            6,  # close
            5,  # volume (in quote currency)
        ]
    ]

    caplog.set_level(logging.DEBUG)
    exchange = get_patched_exchange(mocker, default_conf)
    exchange._api_async.fetch_ohlcv = get_mock_coro(ohlcv)

    pairs = [('IOTA/ETH', '5m'), ('XRP/ETH', '5m')]
    # empty dicts
    assert not exchange._klines
    res = exchange.refresh_latest_ohlcv(pairs, cache=False)
    # No caching
    assert not exchange._klines

    assert len(res) == len(pairs)
    assert exchange._api_async.fetch_ohlcv.call_count == 2
    exchange._api_async.fetch_ohlcv.reset_mock()

    res = exchange.refresh_latest_ohlcv(pairs)
    assert len(res) == len(pairs)

    assert log_has(f'Refreshing candle (OHLCV) data for {len(pairs)} pairs', caplog)
    assert exchange._klines
    assert exchange._api_async.fetch_ohlcv.call_count == 2
    for pair in pairs:
        assert isinstance(exchange.klines(pair), DataFrame)
        assert len(exchange.klines(pair)) > 0

        # klines function should return a different object on each call
        # if copy is "True"
        assert exchange.klines(pair) is not exchange.klines(pair)
        assert exchange.klines(pair) is not exchange.klines(pair, copy=True)
        assert exchange.klines(pair, copy=True) is not exchange.klines(pair, copy=True)
        assert exchange.klines(pair, copy=False) is exchange.klines(pair, copy=False)

    # test caching
    res = exchange.refresh_latest_ohlcv([('IOTA/ETH', '5m'), ('XRP/ETH', '5m')])
    assert len(res) == len(pairs)

    assert exchange._api_async.fetch_ohlcv.call_count == 2
    assert log_has(f"Using cached candle (OHLCV) data for pair {pairs[0][0]}, "
                   f"timeframe {pairs[0][1]} ...",
                   caplog)
    res = exchange.refresh_latest_ohlcv([('IOTA/ETH', '5m'), ('XRP/ETH', '5m'), ('XRP/ETH', '1d')],
                                        cache=False)
    assert len(res) == 3


@pytest.mark.asyncio
@pytest.mark.parametrize("exchange_name", EXCHANGES)
async def test__async_get_candle_history(default_conf, mocker, caplog, exchange_name):
    ohlcv = [
        [
            arrow.utcnow().int_timestamp * 1000,  # unix timestamp ms
            1,  # open
            2,  # high
            3,  # low
            4,  # close
            5,  # volume (in quote currency)
        ]
    ]

    caplog.set_level(logging.DEBUG)
    exchange = get_patched_exchange(mocker, default_conf, id=exchange_name)
    # Monkey-patch async function
    exchange._api_async.fetch_ohlcv = get_mock_coro(ohlcv)

    pair = 'ETH/BTC'
    res = await exchange._async_get_candle_history(pair, "5m")
    assert type(res) is tuple
    assert len(res) == 3
    assert res[0] == pair
    assert res[1] == "5m"
    assert res[2] == ohlcv
    assert exchange._api_async.fetch_ohlcv.call_count == 1
    assert not log_has(f"Using cached candle (OHLCV) data for {pair} ...", caplog)

    # exchange = Exchange(default_conf)
    await async_ccxt_exception(mocker, default_conf, MagicMock(),
                               "_async_get_candle_history", "fetch_ohlcv",
                               pair='ABCD/BTC', timeframe=default_conf['timeframe'])

    api_mock = MagicMock()
    with pytest.raises(OperationalException,
                       match=r'Could not fetch historical candle \(OHLCV\) data.*'):
        api_mock.fetch_ohlcv = MagicMock(side_effect=ccxt.BaseError("Unknown error"))
        exchange = get_patched_exchange(mocker, default_conf, api_mock, id=exchange_name)
        await exchange._async_get_candle_history(pair, "5m",
                                                 (arrow.utcnow().int_timestamp - 2000) * 1000)

    with pytest.raises(OperationalException, match=r'Exchange.* does not support fetching '
                                                   r'historical candle \(OHLCV\) data\..*'):
        api_mock.fetch_ohlcv = MagicMock(side_effect=ccxt.NotSupported("Not supported"))
        exchange = get_patched_exchange(mocker, default_conf, api_mock, id=exchange_name)
        await exchange._async_get_candle_history(pair, "5m",
                                                 (arrow.utcnow().int_timestamp - 2000) * 1000)


@pytest.mark.asyncio
async def test__async_get_candle_history_empty(default_conf, mocker, caplog):
    """ Test empty exchange result """
    ohlcv = []

    caplog.set_level(logging.DEBUG)
    exchange = get_patched_exchange(mocker, default_conf)
    # Monkey-patch async function
    exchange._api_async.fetch_ohlcv = get_mock_coro([])

    exchange = Exchange(default_conf)
    pair = 'ETH/BTC'
    res = await exchange._async_get_candle_history(pair, "5m")
    assert type(res) is tuple
    assert len(res) == 3
    assert res[0] == pair
    assert res[1] == "5m"
    assert res[2] == ohlcv
    assert exchange._api_async.fetch_ohlcv.call_count == 1


def test_refresh_latest_ohlcv_inv_result(default_conf, mocker, caplog):

    async def mock_get_candle_hist(pair, *args, **kwargs):
        if pair == 'ETH/BTC':
            return [[]]
        else:
            raise TypeError()

    exchange = get_patched_exchange(mocker, default_conf)

    # Monkey-patch async function with empty result
    exchange._api_async.fetch_ohlcv = MagicMock(side_effect=mock_get_candle_hist)

    pairs = [("ETH/BTC", "5m"), ("XRP/BTC", "5m")]
    res = exchange.refresh_latest_ohlcv(pairs)
    assert exchange._klines
    assert exchange._api_async.fetch_ohlcv.call_count == 2

    assert type(res) is dict
    assert len(res) == 1
    # Test that each is in list at least once as order is not guaranteed
    assert log_has("Error loading ETH/BTC. Result was [[]].", caplog)
    assert log_has("Async code raised an exception: TypeError", caplog)


def test_get_next_limit_in_list():
    limit_range = [5, 10, 20, 50, 100, 500, 1000]
    assert Exchange.get_next_limit_in_list(1, limit_range) == 5
    assert Exchange.get_next_limit_in_list(5, limit_range) == 5
    assert Exchange.get_next_limit_in_list(6, limit_range) == 10
    assert Exchange.get_next_limit_in_list(9, limit_range) == 10
    assert Exchange.get_next_limit_in_list(10, limit_range) == 10
    assert Exchange.get_next_limit_in_list(11, limit_range) == 20
    assert Exchange.get_next_limit_in_list(19, limit_range) == 20
    assert Exchange.get_next_limit_in_list(21, limit_range) == 50
    assert Exchange.get_next_limit_in_list(51, limit_range) == 100
    assert Exchange.get_next_limit_in_list(1000, limit_range) == 1000
    # Going over the limit ...
    assert Exchange.get_next_limit_in_list(1001, limit_range) == 1000
    assert Exchange.get_next_limit_in_list(2000, limit_range) == 1000
    # Without required range
    assert Exchange.get_next_limit_in_list(2000, limit_range, False) is None
    assert Exchange.get_next_limit_in_list(15, limit_range, False) == 20

    assert Exchange.get_next_limit_in_list(21, None) == 21
    assert Exchange.get_next_limit_in_list(100, None) == 100
    assert Exchange.get_next_limit_in_list(1000, None) == 1000


@pytest.mark.parametrize("exchange_name", EXCHANGES)
def test_fetch_l2_order_book(default_conf, mocker, order_book_l2, exchange_name):
    default_conf['exchange']['name'] = exchange_name
    api_mock = MagicMock()

    api_mock.fetch_l2_order_book = order_book_l2
    exchange = get_patched_exchange(mocker, default_conf, api_mock, id=exchange_name)
    order_book = exchange.fetch_l2_order_book(pair='ETH/BTC', limit=10)
    assert 'bids' in order_book
    assert 'asks' in order_book
    assert len(order_book['bids']) == 10
    assert len(order_book['asks']) == 10
    assert api_mock.fetch_l2_order_book.call_args_list[0][0][0] == 'ETH/BTC'

    for val in [1, 5, 10, 12, 20, 50, 100]:
        api_mock.fetch_l2_order_book.reset_mock()

        order_book = exchange.fetch_l2_order_book(pair='ETH/BTC', limit=val)
        assert api_mock.fetch_l2_order_book.call_args_list[0][0][0] == 'ETH/BTC'
        # Not all exchanges support all limits for orderbook
        if not exchange._ft_has['l2_limit_range'] or val in exchange._ft_has['l2_limit_range']:
            assert api_mock.fetch_l2_order_book.call_args_list[0][0][1] == val
        else:
            next_limit = exchange.get_next_limit_in_list(val, exchange._ft_has['l2_limit_range'])
            assert api_mock.fetch_l2_order_book.call_args_list[0][0][1] == next_limit


@pytest.mark.parametrize("exchange_name", EXCHANGES)
def test_fetch_l2_order_book_exception(default_conf, mocker, exchange_name):
    api_mock = MagicMock()
    with pytest.raises(OperationalException):
        api_mock.fetch_l2_order_book = MagicMock(side_effect=ccxt.NotSupported("Not supported"))
        exchange = get_patched_exchange(mocker, default_conf, api_mock, id=exchange_name)
        exchange.fetch_l2_order_book(pair='ETH/BTC', limit=50)
    with pytest.raises(TemporaryError):
        api_mock.fetch_l2_order_book = MagicMock(side_effect=ccxt.NetworkError("DeadBeef"))
        exchange = get_patched_exchange(mocker, default_conf, api_mock, id=exchange_name)
        exchange.fetch_l2_order_book(pair='ETH/BTC', limit=50)
    with pytest.raises(OperationalException):
        api_mock.fetch_l2_order_book = MagicMock(side_effect=ccxt.BaseError("DeadBeef"))
        exchange = get_patched_exchange(mocker, default_conf, api_mock, id=exchange_name)
        exchange.fetch_l2_order_book(pair='ETH/BTC', limit=50)


@pytest.mark.parametrize("side,ask,bid,last,last_ab,expected", [
    ('ask', 20, 19, 10, 0.0, 20),  # Full ask side
    ('ask', 20, 19, 10, 1.0, 10),  # Full last side
    ('ask', 20, 19, 10, 0.5, 15),  # Between ask and last
    ('ask', 20, 19, 10, 0.7, 13),  # Between ask and last
    ('ask', 20, 19, 10, 0.3, 17),  # Between ask and last
    ('ask', 5, 6, 10, 1.0, 5),  # last bigger than ask
    ('ask', 5, 6, 10, 0.5, 5),  # last bigger than ask
    ('ask', 10, 20, None, 0.5, 10),  # last not available - uses ask
    ('ask', 4, 5, None, 0.5, 4),  # last not available - uses ask
    ('ask', 4, 5, None, 1, 4),  # last not available - uses ask
    ('ask', 4, 5, None, 0, 4),  # last not available - uses ask
    ('bid', 21, 20, 10, 0.0, 20),  # Full bid side
    ('bid', 21, 20, 10, 1.0, 10),  # Full last side
    ('bid', 21, 20, 10, 0.5, 15),  # Between bid and last
    ('bid', 21, 20, 10, 0.7, 13),  # Between bid and last
    ('bid', 21, 20, 10, 0.3, 17),  # Between bid and last
    ('bid', 6, 5, 10, 1.0, 5),  # last bigger than bid
    ('bid', 6, 5, 10, 0.5, 5),  # last bigger than bid
    ('bid', 21, 20, None, 0.5, 20),  # last not available - uses bid
    ('bid', 6, 5, None, 0.5, 5),  # last not available - uses bid
    ('bid', 6, 5, None, 1, 5),  # last not available - uses bid
    ('bid', 6, 5, None, 0, 5),  # last not available - uses bid
])
def test_get_buy_rate(mocker, default_conf, caplog, side, ask, bid,
                      last, last_ab, expected) -> None:
    caplog.set_level(logging.DEBUG)
    default_conf['bid_strategy']['ask_last_balance'] = last_ab
    default_conf['bid_strategy']['price_side'] = side
    exchange = get_patched_exchange(mocker, default_conf)
    mocker.patch('freqtrade.exchange.Exchange.fetch_ticker',
                 return_value={'ask': ask, 'last': last, 'bid': bid})

    assert exchange.get_rate('ETH/BTC', refresh=True, side="buy") == expected
    assert not log_has("Using cached buy rate for ETH/BTC.", caplog)

    assert exchange.get_rate('ETH/BTC', refresh=False, side="buy") == expected
    assert log_has("Using cached buy rate for ETH/BTC.", caplog)
    # Running a 2nd time with Refresh on!
    caplog.clear()
    assert exchange.get_rate('ETH/BTC', refresh=True, side="buy") == expected
    assert not log_has("Using cached buy rate for ETH/BTC.", caplog)


@pytest.mark.parametrize('side,ask,bid,last,last_ab,expected', [
    ('bid', 12.0, 11.0, 11.5, 0.0, 11.0),  # full bid side
    ('bid', 12.0, 11.0, 11.5, 1.0, 11.5),  # full last side
    ('bid', 12.0, 11.0, 11.5, 0.5, 11.25),  # between bid and lat
    ('bid', 12.0, 11.2, 10.5, 0.0, 11.2),  # Last smaller than bid
    ('bid', 12.0, 11.2, 10.5, 1.0, 11.2),  # Last smaller than bid - uses bid
    ('bid', 12.0, 11.2, 10.5, 0.5, 11.2),  # Last smaller than bid - uses bid
    ('bid', 0.003, 0.002, 0.005, 0.0, 0.002),
    ('ask', 12.0, 11.0, 12.5, 0.0, 12.0),  # full ask side
    ('ask', 12.0, 11.0, 12.5, 1.0, 12.5),  # full last side
    ('ask', 12.0, 11.0, 12.5, 0.5, 12.25),  # between bid and lat
    ('ask', 12.2, 11.2, 10.5, 0.0, 12.2),  # Last smaller than ask
    ('ask', 12.0, 11.0, 10.5, 1.0, 12.0),  # Last smaller than ask - uses ask
    ('ask', 12.0, 11.2, 10.5, 0.5, 12.0),  # Last smaller than ask - uses ask
    ('ask', 10.0, 11.0, 11.0, 0.0, 10.0),
    ('ask', 10.11, 11.2, 11.0, 0.0, 10.11),
    ('ask', 0.001, 0.002, 11.0, 0.0, 0.001),
    ('ask', 0.006, 1.0, 11.0, 0.0, 0.006),
])
def test_get_sell_rate(default_conf, mocker, caplog, side, bid, ask,
                       last, last_ab, expected) -> None:
    caplog.set_level(logging.DEBUG)

    default_conf['ask_strategy']['price_side'] = side
    default_conf['ask_strategy']['bid_last_balance'] = last_ab
    mocker.patch('freqtrade.exchange.Exchange.fetch_ticker',
                 return_value={'ask': ask, 'bid': bid, 'last': last})
    pair = "ETH/BTC"

    # Test regular mode
    exchange = get_patched_exchange(mocker, default_conf)
    rate = exchange.get_rate(pair, refresh=True, side="sell")
    assert not log_has("Using cached sell rate for ETH/BTC.", caplog)
    assert isinstance(rate, float)
    assert rate == expected
    # Use caching
    rate = exchange.get_rate(pair, refresh=False, side="sell")
    assert rate == expected
    assert log_has("Using cached sell rate for ETH/BTC.", caplog)


@pytest.mark.parametrize("entry,side,ask,bid,last,last_ab,expected", [
    ('buy', 'ask', None, 4, 4,  0, 4),  # ask not available
    ('buy', 'ask', None, None, 4,  0, 4),  # ask not available
    ('buy', 'bid', 6, None, 4,  0, 5),  # bid not available
    ('buy', 'bid', None, None, 4,  0, 5),  # No rate available
    ('sell', 'ask', None, 4, 4,  0, 4),  # ask not available
    ('sell', 'ask', None, None, 4,  0, 4),  # ask not available
    ('sell', 'bid', 6, None, 4,  0, 5),  # bid not available
    ('sell', 'bid', None, None, 4,  0, 5),  # bid not available
])
def test_get_ticker_rate_error(mocker, entry, default_conf, caplog, side, ask, bid,
                               last, last_ab, expected) -> None:
    caplog.set_level(logging.DEBUG)
    default_conf['bid_strategy']['ask_last_balance'] = last_ab
    default_conf['bid_strategy']['price_side'] = side
    default_conf['ask_strategy']['price_side'] = side
    default_conf['ask_strategy']['ask_last_balance'] = last_ab
    exchange = get_patched_exchange(mocker, default_conf)
    mocker.patch('freqtrade.exchange.Exchange.fetch_ticker',
                 return_value={'ask': ask, 'last': last, 'bid': bid})

    with pytest.raises(PricingError):
        exchange.get_rate('ETH/BTC', refresh=True, side=entry)


@pytest.mark.parametrize('side,expected', [
    ('bid', 0.043936),  # Value from order_book_l2 fiture - bids side
    ('ask', 0.043949),  # Value from order_book_l2 fiture - asks side
])
def test_get_sell_rate_orderbook(default_conf, mocker, caplog, side, expected, order_book_l2):
    caplog.set_level(logging.DEBUG)
    # Test orderbook mode
    default_conf['ask_strategy']['price_side'] = side
    default_conf['ask_strategy']['use_order_book'] = True
    default_conf['ask_strategy']['order_book_top'] = 1
    pair = "ETH/BTC"
    mocker.patch('freqtrade.exchange.Exchange.fetch_l2_order_book', order_book_l2)
    exchange = get_patched_exchange(mocker, default_conf)
    rate = exchange.get_rate(pair, refresh=True, side="sell")
    assert not log_has("Using cached sell rate for ETH/BTC.", caplog)
    assert isinstance(rate, float)
    assert rate == expected
    rate = exchange.get_rate(pair, refresh=False, side="sell")
    assert rate == expected
    assert log_has("Using cached sell rate for ETH/BTC.", caplog)


def test_get_sell_rate_orderbook_exception(default_conf, mocker, caplog):
    # Test orderbook mode
    default_conf['ask_strategy']['price_side'] = 'ask'
    default_conf['ask_strategy']['use_order_book'] = True
    default_conf['ask_strategy']['order_book_top'] = 1
    pair = "ETH/BTC"
    # Test What happens if the exchange returns an empty orderbook.
    mocker.patch('freqtrade.exchange.Exchange.fetch_l2_order_book',
                 return_value={'bids': [[]], 'asks': [[]]})
    exchange = get_patched_exchange(mocker, default_conf)
    with pytest.raises(PricingError):
        exchange.get_rate(pair, refresh=True, side="sell")
    assert log_has_re(r"Sell Price at location 1 from orderbook could not be determined\..*",
                      caplog)


def test_get_sell_rate_exception(default_conf, mocker, caplog):
    # Ticker on one side can be empty in certain circumstances.
    default_conf['ask_strategy']['price_side'] = 'ask'
    pair = "ETH/BTC"
    mocker.patch('freqtrade.exchange.Exchange.fetch_ticker',
                 return_value={'ask': None, 'bid': 0.12, 'last': None})
    exchange = get_patched_exchange(mocker, default_conf)
    with pytest.raises(PricingError, match=r"Sell-Rate for ETH/BTC was empty."):
        exchange.get_rate(pair, refresh=True, side="sell")

    exchange._config['ask_strategy']['price_side'] = 'bid'
    assert exchange.get_rate(pair, refresh=True, side="sell") == 0.12
    # Reverse sides
    mocker.patch('freqtrade.exchange.Exchange.fetch_ticker',
                 return_value={'ask': 0.13, 'bid': None, 'last': None})
    with pytest.raises(PricingError, match=r"Sell-Rate for ETH/BTC was empty."):
        exchange.get_rate(pair, refresh=True, side="sell")

    exchange._config['ask_strategy']['price_side'] = 'ask'
    assert exchange.get_rate(pair, refresh=True, side="sell") == 0.13


def make_fetch_ohlcv_mock(data):
    def fetch_ohlcv_mock(pair, timeframe, since):
        if since:
            assert since > data[-1][0]
            return []
        return data
    return fetch_ohlcv_mock


@pytest.mark.parametrize("exchange_name", EXCHANGES)
@pytest.mark.asyncio
async def test___async_get_candle_history_sort(default_conf, mocker, exchange_name):
    def sort_data(data, key):
        return sorted(data, key=key)

    # GDAX use-case (real data from GDAX)
    # This OHLCV data is ordered DESC (newest first, oldest last)
    ohlcv = [
        [1527833100000, 0.07666, 0.07671, 0.07666, 0.07668, 16.65244264],
        [1527832800000, 0.07662, 0.07666, 0.07662, 0.07666, 1.30051526],
        [1527832500000, 0.07656, 0.07661, 0.07656, 0.07661, 12.034778840000001],
        [1527832200000, 0.07658, 0.07658, 0.07655, 0.07656, 0.59780186],
        [1527831900000, 0.07658, 0.07658, 0.07658, 0.07658, 1.76278136],
        [1527831600000, 0.07658, 0.07658, 0.07658, 0.07658, 2.22646521],
        [1527831300000, 0.07655, 0.07657, 0.07655, 0.07657, 1.1753],
        [1527831000000, 0.07654, 0.07654, 0.07651, 0.07651, 0.8073060299999999],
        [1527830700000, 0.07652, 0.07652, 0.07651, 0.07652, 10.04822687],
        [1527830400000, 0.07649, 0.07651, 0.07649, 0.07651, 2.5734867]
    ]
    exchange = get_patched_exchange(mocker, default_conf, id=exchange_name)
    exchange._api_async.fetch_ohlcv = get_mock_coro(ohlcv)
    sort_mock = mocker.patch('freqtrade.exchange.exchange.sorted', MagicMock(side_effect=sort_data))
    # Test the OHLCV data sort
    res = await exchange._async_get_candle_history('ETH/BTC', default_conf['timeframe'])
    assert res[0] == 'ETH/BTC'
    res_ohlcv = res[2]

    assert sort_mock.call_count == 1
    assert res_ohlcv[0][0] == 1527830400000
    assert res_ohlcv[0][1] == 0.07649
    assert res_ohlcv[0][2] == 0.07651
    assert res_ohlcv[0][3] == 0.07649
    assert res_ohlcv[0][4] == 0.07651
    assert res_ohlcv[0][5] == 2.5734867

    assert res_ohlcv[9][0] == 1527833100000
    assert res_ohlcv[9][1] == 0.07666
    assert res_ohlcv[9][2] == 0.07671
    assert res_ohlcv[9][3] == 0.07666
    assert res_ohlcv[9][4] == 0.07668
    assert res_ohlcv[9][5] == 16.65244264

    # Bittrex use-case (real data from Bittrex)
    # This OHLCV data is ordered ASC (oldest first, newest last)
    ohlcv = [
        [1527827700000, 0.07659999, 0.0766, 0.07627, 0.07657998, 1.85216924],
        [1527828000000, 0.07657995, 0.07657995, 0.0763, 0.0763, 26.04051037],
        [1527828300000, 0.0763, 0.07659998, 0.0763, 0.0764, 10.36434124],
        [1527828600000, 0.0764, 0.0766, 0.0764, 0.0766, 5.71044773],
        [1527828900000, 0.0764, 0.07666998, 0.0764, 0.07666998, 47.48888565],
        [1527829200000, 0.0765, 0.07672999, 0.0765, 0.07672999, 3.37640326],
        [1527829500000, 0.0766, 0.07675, 0.0765, 0.07675, 8.36203831],
        [1527829800000, 0.07675, 0.07677999, 0.07620002, 0.076695, 119.22963884],
        [1527830100000, 0.076695, 0.07671, 0.07624171, 0.07671, 1.80689244],
        [1527830400000, 0.07671, 0.07674399, 0.07629216, 0.07655213, 2.31452783]
    ]
    exchange._api_async.fetch_ohlcv = get_mock_coro(ohlcv)
    # Reset sort mock
    sort_mock = mocker.patch('freqtrade.exchange.sorted', MagicMock(side_effect=sort_data))
    # Test the OHLCV data sort
    res = await exchange._async_get_candle_history('ETH/BTC', default_conf['timeframe'])
    assert res[0] == 'ETH/BTC'
    assert res[1] == default_conf['timeframe']
    res_ohlcv = res[2]
    # Sorted not called again - data is already in order
    assert sort_mock.call_count == 0
    assert res_ohlcv[0][0] == 1527827700000
    assert res_ohlcv[0][1] == 0.07659999
    assert res_ohlcv[0][2] == 0.0766
    assert res_ohlcv[0][3] == 0.07627
    assert res_ohlcv[0][4] == 0.07657998
    assert res_ohlcv[0][5] == 1.85216924

    assert res_ohlcv[9][0] == 1527830400000
    assert res_ohlcv[9][1] == 0.07671
    assert res_ohlcv[9][2] == 0.07674399
    assert res_ohlcv[9][3] == 0.07629216
    assert res_ohlcv[9][4] == 0.07655213
    assert res_ohlcv[9][5] == 2.31452783


@pytest.mark.asyncio
@pytest.mark.parametrize("exchange_name", EXCHANGES)
async def test__async_fetch_trades(default_conf, mocker, caplog, exchange_name,
                                   fetch_trades_result):

    caplog.set_level(logging.DEBUG)
    exchange = get_patched_exchange(mocker, default_conf, id=exchange_name)
    # Monkey-patch async function
    exchange._api_async.fetch_trades = get_mock_coro(fetch_trades_result)

    pair = 'ETH/BTC'
    res = await exchange._async_fetch_trades(pair, since=None, params=None)
    assert type(res) is list
    assert isinstance(res[0], list)
    assert isinstance(res[1], list)

    assert exchange._api_async.fetch_trades.call_count == 1
    assert exchange._api_async.fetch_trades.call_args[0][0] == pair
    assert exchange._api_async.fetch_trades.call_args[1]['limit'] == 1000

    assert log_has_re(f"Fetching trades for pair {pair}, since .*", caplog)
    caplog.clear()
    exchange._api_async.fetch_trades.reset_mock()
    res = await exchange._async_fetch_trades(pair, since=None, params={'from': '123'})
    assert exchange._api_async.fetch_trades.call_count == 1
    assert exchange._api_async.fetch_trades.call_args[0][0] == pair
    assert exchange._api_async.fetch_trades.call_args[1]['limit'] == 1000
    assert exchange._api_async.fetch_trades.call_args[1]['params'] == {'from': '123'}
    assert log_has_re(f"Fetching trades for pair {pair}, params: .*", caplog)

    exchange = Exchange(default_conf)
    await async_ccxt_exception(mocker, default_conf, MagicMock(),
                               "_async_fetch_trades", "fetch_trades",
                               pair='ABCD/BTC', since=None)

    api_mock = MagicMock()
    with pytest.raises(OperationalException, match=r'Could not fetch trade data*'):
        api_mock.fetch_trades = MagicMock(side_effect=ccxt.BaseError("Unknown error"))
        exchange = get_patched_exchange(mocker, default_conf, api_mock, id=exchange_name)
        await exchange._async_fetch_trades(pair, since=(arrow.utcnow().int_timestamp - 2000) * 1000)

    with pytest.raises(OperationalException, match=r'Exchange.* does not support fetching '
                                                   r'historical trade data\..*'):
        api_mock.fetch_trades = MagicMock(side_effect=ccxt.NotSupported("Not supported"))
        exchange = get_patched_exchange(mocker, default_conf, api_mock, id=exchange_name)
        await exchange._async_fetch_trades(pair, since=(arrow.utcnow().int_timestamp - 2000) * 1000)


@pytest.mark.asyncio
@pytest.mark.parametrize("exchange_name", EXCHANGES)
async def test__async_get_trade_history_id(default_conf, mocker, exchange_name,
                                           fetch_trades_result):

    exchange = get_patched_exchange(mocker, default_conf, id=exchange_name)
    pagination_arg = exchange._trades_pagination_arg

    async def mock_get_trade_hist(pair, *args, **kwargs):
        if 'since' in kwargs:
            # Return first 3
            return fetch_trades_result[:-2]
        elif kwargs.get('params', {}).get(pagination_arg) == fetch_trades_result[-3]['id']:
            # Return 2
            return fetch_trades_result[-3:-1]
        else:
            # Return last 2
            return fetch_trades_result[-2:]
    # Monkey-patch async function
    exchange._api_async.fetch_trades = MagicMock(side_effect=mock_get_trade_hist)

    pair = 'ETH/BTC'
    ret = await exchange._async_get_trade_history_id(pair,
                                                     since=fetch_trades_result[0]['timestamp'],
                                                     until=fetch_trades_result[-1]['timestamp'] - 1)
    assert type(ret) is tuple
    assert ret[0] == pair
    assert type(ret[1]) is list
    assert len(ret[1]) == len(fetch_trades_result)
    assert exchange._api_async.fetch_trades.call_count == 3
    fetch_trades_cal = exchange._api_async.fetch_trades.call_args_list
    # first call (using since, not fromId)
    assert fetch_trades_cal[0][0][0] == pair
    assert fetch_trades_cal[0][1]['since'] == fetch_trades_result[0]['timestamp']

    # 2nd call
    assert fetch_trades_cal[1][0][0] == pair
    assert 'params' in fetch_trades_cal[1][1]
    assert exchange._ft_has['trades_pagination_arg'] in fetch_trades_cal[1][1]['params']


@pytest.mark.asyncio
@pytest.mark.parametrize("exchange_name", EXCHANGES)
async def test__async_get_trade_history_time(default_conf, mocker, caplog, exchange_name,
                                             fetch_trades_result):

    caplog.set_level(logging.DEBUG)

    async def mock_get_trade_hist(pair, *args, **kwargs):
        if kwargs['since'] == fetch_trades_result[0]['timestamp']:
            return fetch_trades_result[:-1]
        else:
            return fetch_trades_result[-1:]

    caplog.set_level(logging.DEBUG)
    exchange = get_patched_exchange(mocker, default_conf, id=exchange_name)
    # Monkey-patch async function
    exchange._api_async.fetch_trades = MagicMock(side_effect=mock_get_trade_hist)
    pair = 'ETH/BTC'
    ret = await exchange._async_get_trade_history_time(pair,
                                                       since=fetch_trades_result[0]['timestamp'],
                                                       until=fetch_trades_result[-1]['timestamp']-1)
    assert type(ret) is tuple
    assert ret[0] == pair
    assert type(ret[1]) is list
    assert len(ret[1]) == len(fetch_trades_result)
    assert exchange._api_async.fetch_trades.call_count == 2
    fetch_trades_cal = exchange._api_async.fetch_trades.call_args_list
    # first call (using since, not fromId)
    assert fetch_trades_cal[0][0][0] == pair
    assert fetch_trades_cal[0][1]['since'] == fetch_trades_result[0]['timestamp']

    # 2nd call
    assert fetch_trades_cal[1][0][0] == pair
    assert fetch_trades_cal[1][1]['since'] == fetch_trades_result[-2]['timestamp']
    assert log_has_re(r"Stopping because until was reached.*", caplog)


@pytest.mark.asyncio
@pytest.mark.parametrize("exchange_name", EXCHANGES)
async def test__async_get_trade_history_time_empty(default_conf, mocker, caplog, exchange_name,
                                                   trades_history):

    caplog.set_level(logging.DEBUG)

    async def mock_get_trade_hist(pair, *args, **kwargs):
        if kwargs['since'] == trades_history[0][0]:
            return trades_history[:-1]
        else:
            return []

    caplog.set_level(logging.DEBUG)
    exchange = get_patched_exchange(mocker, default_conf, id=exchange_name)
    # Monkey-patch async function
    exchange._async_fetch_trades = MagicMock(side_effect=mock_get_trade_hist)
    pair = 'ETH/BTC'
    ret = await exchange._async_get_trade_history_time(pair, since=trades_history[0][0],
                                                       until=trades_history[-1][0]-1)
    assert type(ret) is tuple
    assert ret[0] == pair
    assert type(ret[1]) is list
    assert len(ret[1]) == len(trades_history) - 1
    assert exchange._async_fetch_trades.call_count == 2
    fetch_trades_cal = exchange._async_fetch_trades.call_args_list
    # first call (using since, not fromId)
    assert fetch_trades_cal[0][0][0] == pair
    assert fetch_trades_cal[0][1]['since'] == trades_history[0][0]


@pytest.mark.parametrize("exchange_name", EXCHANGES)
def test_get_historic_trades(default_conf, mocker, caplog, exchange_name, trades_history):
    mocker.patch('freqtrade.exchange.Exchange.exchange_has', return_value=True)
    exchange = get_patched_exchange(mocker, default_conf, id=exchange_name)

    pair = 'ETH/BTC'

    exchange._async_get_trade_history_id = get_mock_coro((pair, trades_history))
    exchange._async_get_trade_history_time = get_mock_coro((pair, trades_history))
    ret = exchange.get_historic_trades(pair, since=trades_history[0][0],
                                       until=trades_history[-1][0])

    # Depending on the exchange, one or the other method should be called
    assert sum([exchange._async_get_trade_history_id.call_count,
                exchange._async_get_trade_history_time.call_count]) == 1

    assert len(ret) == 2
    assert ret[0] == pair
    assert len(ret[1]) == len(trades_history)


@pytest.mark.parametrize("exchange_name", EXCHANGES)
def test_get_historic_trades_notsupported(default_conf, mocker, caplog, exchange_name,
                                          trades_history):
    mocker.patch('freqtrade.exchange.Exchange.exchange_has', return_value=False)
    exchange = get_patched_exchange(mocker, default_conf, id=exchange_name)

    pair = 'ETH/BTC'

    with pytest.raises(OperationalException,
                       match="This exchange does not support downloading Trades."):
        exchange.get_historic_trades(pair, since=trades_history[0][0],
                                     until=trades_history[-1][0])


@pytest.mark.parametrize("exchange_name", EXCHANGES)
def test_cancel_order_dry_run(default_conf, mocker, exchange_name):
    default_conf['dry_run'] = True
    exchange = get_patched_exchange(mocker, default_conf, id=exchange_name)
    mocker.patch('freqtrade.exchange.Exchange._is_dry_limit_order_filled', return_value=True)
    assert exchange.cancel_order(order_id='123', pair='TKN/BTC') == {}
    assert exchange.cancel_stoploss_order(order_id='123', pair='TKN/BTC') == {}

    order = exchange.create_order('ETH/BTC', 'limit', "buy", 5, 0.55, 'gtc')

    cancel_order = exchange.cancel_order(order_id=order['id'], pair='ETH/BTC')
    assert order['id'] == cancel_order['id']
    assert order['amount'] == cancel_order['amount']
    assert order['symbol'] == cancel_order['symbol']
    assert cancel_order['status'] == 'canceled'


@pytest.mark.parametrize("exchange_name", EXCHANGES)
@pytest.mark.parametrize("order,result", [
    ({'status': 'closed', 'filled': 10}, False),
    ({'status': 'closed', 'filled': 0.0}, True),
    ({'status': 'canceled', 'filled': 0.0}, True),
    ({'status': 'canceled', 'filled': 10.0}, False),
    ({'status': 'unknown', 'filled': 10.0}, False),
    ({'result': 'testest123'}, False),
])
def test_check_order_canceled_empty(mocker, default_conf, exchange_name, order, result):
    exchange = get_patched_exchange(mocker, default_conf, id=exchange_name)
    assert exchange.check_order_canceled_empty(order) == result


@pytest.mark.parametrize("exchange_name", EXCHANGES)
@pytest.mark.parametrize("order,result", [
    ({'status': 'closed', 'amount': 10, 'fee': {}}, True),
    ({'status': 'closed', 'amount': 0.0, 'fee': {}}, True),
    ({'status': 'canceled', 'amount': 0.0, 'fee': {}}, True),
    ({'status': 'canceled', 'amount': 10.0}, False),
    ({'amount': 10.0, 'fee': {}}, False),
    ({'result': 'testest123'}, False),
    ('hello_world', False),
])
def test_is_cancel_order_result_suitable(mocker, default_conf, exchange_name, order, result):
    exchange = get_patched_exchange(mocker, default_conf, id=exchange_name)
    assert exchange.is_cancel_order_result_suitable(order) == result


@pytest.mark.parametrize("exchange_name", EXCHANGES)
@pytest.mark.parametrize("corder,call_corder,call_forder", [
    ({'status': 'closed', 'amount': 10, 'fee': {}}, 1, 0),
    ({'amount': 10, 'fee': {}}, 1, 1),
])
def test_cancel_order_with_result(default_conf, mocker, exchange_name, corder,
                                  call_corder, call_forder):
    default_conf['dry_run'] = False
    api_mock = MagicMock()
    api_mock.cancel_order = MagicMock(return_value=corder)
    api_mock.fetch_order = MagicMock(return_value={})
    exchange = get_patched_exchange(mocker, default_conf, api_mock, id=exchange_name)
    res = exchange.cancel_order_with_result('1234', 'ETH/BTC', 1234)
    assert isinstance(res, dict)
    assert api_mock.cancel_order.call_count == call_corder
    assert api_mock.fetch_order.call_count == call_forder


@pytest.mark.parametrize("exchange_name", EXCHANGES)
def test_cancel_order_with_result_error(default_conf, mocker, exchange_name, caplog):
    default_conf['dry_run'] = False
    api_mock = MagicMock()
    api_mock.cancel_order = MagicMock(side_effect=ccxt.InvalidOrder("Did not find order"))
    api_mock.fetch_order = MagicMock(side_effect=ccxt.InvalidOrder("Did not find order"))
    exchange = get_patched_exchange(mocker, default_conf, api_mock, id=exchange_name)

    res = exchange.cancel_order_with_result('1234', 'ETH/BTC', 1541)
    assert isinstance(res, dict)
    assert log_has("Could not cancel order 1234 for ETH/BTC.", caplog)
    assert log_has("Could not fetch cancelled order 1234.", caplog)
    assert res['amount'] == 1541


# Ensure that if not dry_run, we should call API
@pytest.mark.parametrize("exchange_name", EXCHANGES)
def test_cancel_order(default_conf, mocker, exchange_name):
    default_conf['dry_run'] = False
    api_mock = MagicMock()
    api_mock.cancel_order = MagicMock(return_value={'id': '123'})
    exchange = get_patched_exchange(mocker, default_conf, api_mock, id=exchange_name)
    assert exchange.cancel_order(order_id='_', pair='TKN/BTC') == {'id': '123'}

    with pytest.raises(InvalidOrderException):
        api_mock.cancel_order = MagicMock(side_effect=ccxt.InvalidOrder("Did not find order"))
        exchange = get_patched_exchange(mocker, default_conf, api_mock, id=exchange_name)
        exchange.cancel_order(order_id='_', pair='TKN/BTC')
    assert api_mock.cancel_order.call_count == 1

    ccxt_exceptionhandlers(mocker, default_conf, api_mock, exchange_name,
                           "cancel_order", "cancel_order",
                           order_id='_', pair='TKN/BTC')


@pytest.mark.parametrize("exchange_name", EXCHANGES)
def test_cancel_stoploss_order(default_conf, mocker, exchange_name):
    default_conf['dry_run'] = False
    api_mock = MagicMock()
    api_mock.cancel_order = MagicMock(return_value={'id': '123'})
    exchange = get_patched_exchange(mocker, default_conf, api_mock, id=exchange_name)
    assert exchange.cancel_stoploss_order(order_id='_', pair='TKN/BTC') == {'id': '123'}

    with pytest.raises(InvalidOrderException):
        api_mock.cancel_order = MagicMock(side_effect=ccxt.InvalidOrder("Did not find order"))
        exchange = get_patched_exchange(mocker, default_conf, api_mock, id=exchange_name)
        exchange.cancel_stoploss_order(order_id='_', pair='TKN/BTC')
    assert api_mock.cancel_order.call_count == 1

    ccxt_exceptionhandlers(mocker, default_conf, api_mock, exchange_name,
                           "cancel_stoploss_order", "cancel_order",
                           order_id='_', pair='TKN/BTC')


@pytest.mark.parametrize("exchange_name", EXCHANGES)
def test_cancel_stoploss_order_with_result(default_conf, mocker, exchange_name):
    default_conf['dry_run'] = False
    mocker.patch('freqtrade.exchange.Exchange.fetch_stoploss_order', return_value={'for': 123})
    mocker.patch('freqtrade.exchange.Ftx.fetch_stoploss_order', return_value={'for': 123})
    exchange = get_patched_exchange(mocker, default_conf, id=exchange_name)

    mocker.patch('freqtrade.exchange.Exchange.cancel_stoploss_order',
                 return_value={'fee': {}, 'status': 'canceled', 'amount': 1234})
    mocker.patch('freqtrade.exchange.Ftx.cancel_stoploss_order',
                 return_value={'fee': {}, 'status': 'canceled', 'amount': 1234})
    co = exchange.cancel_stoploss_order_with_result(order_id='_', pair='TKN/BTC', amount=555)
    assert co == {'fee': {}, 'status': 'canceled', 'amount': 1234}

    mocker.patch('freqtrade.exchange.Exchange.cancel_stoploss_order',
                 return_value='canceled')
    mocker.patch('freqtrade.exchange.Ftx.cancel_stoploss_order',
                 return_value='canceled')
    # Fall back to fetch_stoploss_order
    co = exchange.cancel_stoploss_order_with_result(order_id='_', pair='TKN/BTC', amount=555)
    assert co == {'for': 123}

    mocker.patch('freqtrade.exchange.Exchange.fetch_stoploss_order',
                 side_effect=InvalidOrderException(""))
    mocker.patch('freqtrade.exchange.Ftx.fetch_stoploss_order',
                 side_effect=InvalidOrderException(""))

    co = exchange.cancel_stoploss_order_with_result(order_id='_', pair='TKN/BTC', amount=555)
    assert co['amount'] == 555
    assert co == {'fee': {}, 'status': 'canceled', 'amount': 555, 'info': {}}

    with pytest.raises(InvalidOrderException):
        mocker.patch('freqtrade.exchange.Exchange.cancel_stoploss_order',
                     side_effect=InvalidOrderException("Did not find order"))
        mocker.patch('freqtrade.exchange.Ftx.cancel_stoploss_order',
                     side_effect=InvalidOrderException("Did not find order"))
        exchange = get_patched_exchange(mocker, default_conf, id=exchange_name)
        exchange.cancel_stoploss_order_with_result(order_id='_', pair='TKN/BTC', amount=123)


@pytest.mark.parametrize("exchange_name", EXCHANGES)
def test_fetch_order(default_conf, mocker, exchange_name, caplog):
    default_conf['dry_run'] = True
    default_conf['exchange']['log_responses'] = True
    order = MagicMock()
    order.myid = 123
    exchange = get_patched_exchange(mocker, default_conf, id=exchange_name)
    exchange._dry_run_open_orders['X'] = order
    assert exchange.fetch_order('X', 'TKN/BTC').myid == 123

    with pytest.raises(InvalidOrderException, match=r'Tried to get an invalid dry-run-order.*'):
        exchange.fetch_order('Y', 'TKN/BTC')

    default_conf['dry_run'] = False
    api_mock = MagicMock()
    api_mock.fetch_order = MagicMock(return_value=456)
    exchange = get_patched_exchange(mocker, default_conf, api_mock, id=exchange_name)
    assert exchange.fetch_order('X', 'TKN/BTC') == 456
    assert log_has("API fetch_order: 456", caplog)

    with pytest.raises(InvalidOrderException):
        api_mock.fetch_order = MagicMock(side_effect=ccxt.InvalidOrder("Order not found"))
        exchange = get_patched_exchange(mocker, default_conf, api_mock, id=exchange_name)
        exchange.fetch_order(order_id='_', pair='TKN/BTC')
    assert api_mock.fetch_order.call_count == 1

    api_mock.fetch_order = MagicMock(side_effect=ccxt.OrderNotFound("Order not found"))
    exchange = get_patched_exchange(mocker, default_conf, api_mock, id=exchange_name)
    with patch('freqtrade.exchange.common.time.sleep') as tm:
        with pytest.raises(InvalidOrderException):
            exchange.fetch_order(order_id='_', pair='TKN/BTC')
        # Ensure backoff is called
        assert tm.call_args_list[0][0][0] == 1
        assert tm.call_args_list[1][0][0] == 2
        if API_FETCH_ORDER_RETRY_COUNT > 2:
            assert tm.call_args_list[2][0][0] == 5
        if API_FETCH_ORDER_RETRY_COUNT > 3:
            assert tm.call_args_list[3][0][0] == 10
    assert api_mock.fetch_order.call_count == API_FETCH_ORDER_RETRY_COUNT + 1

    ccxt_exceptionhandlers(mocker, default_conf, api_mock, exchange_name,
                           'fetch_order', 'fetch_order', retries=API_FETCH_ORDER_RETRY_COUNT + 1,
                           order_id='_', pair='TKN/BTC')


@pytest.mark.parametrize("exchange_name", EXCHANGES)
def test_fetch_stoploss_order(default_conf, mocker, exchange_name):
    # Don't test FTX here - that needs a seperate test
    if exchange_name == 'ftx':
        return
    default_conf['dry_run'] = True
    order = MagicMock()
    order.myid = 123
    exchange = get_patched_exchange(mocker, default_conf, id=exchange_name)
    exchange._dry_run_open_orders['X'] = order
    assert exchange.fetch_stoploss_order('X', 'TKN/BTC').myid == 123

    with pytest.raises(InvalidOrderException, match=r'Tried to get an invalid dry-run-order.*'):
        exchange.fetch_stoploss_order('Y', 'TKN/BTC')

    default_conf['dry_run'] = False
    api_mock = MagicMock()
    api_mock.fetch_order = MagicMock(return_value=456)
    exchange = get_patched_exchange(mocker, default_conf, api_mock, id=exchange_name)
    assert exchange.fetch_stoploss_order('X', 'TKN/BTC') == 456

    with pytest.raises(InvalidOrderException):
        api_mock.fetch_order = MagicMock(side_effect=ccxt.InvalidOrder("Order not found"))
        exchange = get_patched_exchange(mocker, default_conf, api_mock, id=exchange_name)
        exchange.fetch_stoploss_order(order_id='_', pair='TKN/BTC')
    assert api_mock.fetch_order.call_count == 1

    ccxt_exceptionhandlers(mocker, default_conf, api_mock, exchange_name,
                           'fetch_stoploss_order', 'fetch_order',
                           retries=API_FETCH_ORDER_RETRY_COUNT + 1,
                           order_id='_', pair='TKN/BTC')


def test_fetch_order_or_stoploss_order(default_conf, mocker):
    exchange = get_patched_exchange(mocker, default_conf, id='binance')
    fetch_order_mock = MagicMock()
    fetch_stoploss_order_mock = MagicMock()
    mocker.patch.multiple('freqtrade.exchange.Exchange',
                          fetch_order=fetch_order_mock,
                          fetch_stoploss_order=fetch_stoploss_order_mock,
                          )

    exchange.fetch_order_or_stoploss_order('1234', 'ETH/BTC', False)
    assert fetch_order_mock.call_count == 1
    assert fetch_order_mock.call_args_list[0][0][0] == '1234'
    assert fetch_order_mock.call_args_list[0][0][1] == 'ETH/BTC'
    assert fetch_stoploss_order_mock.call_count == 0

    fetch_order_mock.reset_mock()
    fetch_stoploss_order_mock.reset_mock()

    exchange.fetch_order_or_stoploss_order('1234', 'ETH/BTC', True)
    assert fetch_order_mock.call_count == 0
    assert fetch_stoploss_order_mock.call_count == 1
    assert fetch_stoploss_order_mock.call_args_list[0][0][0] == '1234'
    assert fetch_stoploss_order_mock.call_args_list[0][0][1] == 'ETH/BTC'


@pytest.mark.parametrize("exchange_name", EXCHANGES)
def test_name(default_conf, mocker, exchange_name):
    exchange = get_patched_exchange(mocker, default_conf, id=exchange_name)

    assert exchange.name == exchange_name.title()
    assert exchange.id == exchange_name


@pytest.mark.parametrize("exchange_name", EXCHANGES)
def test_get_trades_for_order(default_conf, mocker, exchange_name):

    order_id = 'ABCD-ABCD'
    since = datetime(2018, 5, 5, 0, 0, 0)
    default_conf["dry_run"] = False
    mocker.patch('freqtrade.exchange.Exchange.exchange_has', return_value=True)
    api_mock = MagicMock()

    api_mock.fetch_my_trades = MagicMock(return_value=[{'id': 'TTR67E-3PFBD-76IISV',
                                                        'order': 'ABCD-ABCD',
                                                        'info': {'pair': 'XLTCZBTC',
                                                                 'time': 1519860024.4388,
                                                                 'type': 'buy',
                                                                 'ordertype': 'limit',
                                                                 'price': '20.00000',
                                                                 'cost': '38.62000',
                                                                 'fee': '0.06179',
                                                                 'vol': '5',
                                                                 'id': 'ABCD-ABCD'},
                                                        'timestamp': 1519860024438,
                                                        'datetime': '2018-02-28T23:20:24.438Z',
                                                        'symbol': 'LTC/BTC',
                                                        'type': 'limit',
                                                        'side': 'buy',
                                                        'price': 165.0,
                                                        'amount': 0.2340606,
                                                        'fee': {'cost': 0.06179, 'currency': 'BTC'}
                                                        }])
    exchange = get_patched_exchange(mocker, default_conf, api_mock, id=exchange_name)

    orders = exchange.get_trades_for_order(order_id, 'LTC/BTC', since)
    assert len(orders) == 1
    assert orders[0]['price'] == 165
    assert api_mock.fetch_my_trades.call_count == 1
    # since argument should be
    assert isinstance(api_mock.fetch_my_trades.call_args[0][1], int)
    assert api_mock.fetch_my_trades.call_args[0][0] == 'LTC/BTC'
    # Same test twice, hardcoded number and doing the same calculation
    assert api_mock.fetch_my_trades.call_args[0][1] == 1525478395000
    assert api_mock.fetch_my_trades.call_args[0][1] == int(since.replace(
        tzinfo=timezone.utc).timestamp() - 5) * 1000

    ccxt_exceptionhandlers(mocker, default_conf, api_mock, exchange_name,
                           'get_trades_for_order', 'fetch_my_trades',
                           order_id=order_id, pair='LTC/BTC', since=since)

    mocker.patch('freqtrade.exchange.Exchange.exchange_has', MagicMock(return_value=False))
    assert exchange.get_trades_for_order(order_id, 'LTC/BTC', since) == []


@pytest.mark.parametrize("exchange_name", EXCHANGES)
def test_get_fee(default_conf, mocker, exchange_name):
    api_mock = MagicMock()
    api_mock.calculate_fee = MagicMock(return_value={
        'type': 'taker',
        'currency': 'BTC',
        'rate': 0.025,
        'cost': 0.05
    })
    exchange = get_patched_exchange(mocker, default_conf, api_mock, id=exchange_name)
    exchange._config.pop('fee', None)

    assert exchange.get_fee('ETH/BTC') == 0.025
    assert api_mock.calculate_fee.call_count == 1

    ccxt_exceptionhandlers(mocker, default_conf, api_mock, exchange_name,
                           'get_fee', 'calculate_fee', symbol="ETH/BTC")

    api_mock.calculate_fee.reset_mock()
    exchange._config['fee'] = 0.001

    assert exchange.get_fee('ETH/BTC') == 0.001
    assert api_mock.calculate_fee.call_count == 0


def test_stoploss_order_unsupported_exchange(default_conf, mocker):
    exchange = get_patched_exchange(mocker, default_conf, id='bittrex')
    with pytest.raises(OperationalException, match=r"stoploss is not implemented .*"):
        exchange.stoploss(pair='ETH/BTC', amount=1, stop_price=220, order_types={}, side="sell")

    with pytest.raises(OperationalException, match=r"stoploss is not implemented .*"):
        exchange.stoploss_adjust(1, {}, side="sell")


def test_merge_ft_has_dict(default_conf, mocker):
    mocker.patch.multiple('freqtrade.exchange.Exchange',
                          _init_ccxt=MagicMock(return_value=MagicMock()),
                          _load_async_markets=MagicMock(),
                          validate_pairs=MagicMock(),
                          validate_timeframes=MagicMock(),
                          validate_stakecurrency=MagicMock()
                          )
    ex = Exchange(default_conf)
    assert ex._ft_has == Exchange._ft_has_default

    ex = Kraken(default_conf)
    assert ex._ft_has != Exchange._ft_has_default
    assert ex._ft_has['trades_pagination'] == 'id'
    assert ex._ft_has['trades_pagination_arg'] == 'since'

    # Binance defines different values
    ex = Binance(default_conf)
    assert ex._ft_has != Exchange._ft_has_default
    assert ex._ft_has['stoploss_on_exchange']
    assert ex._ft_has['order_time_in_force'] == ['gtc', 'fok', 'ioc']
    assert ex._ft_has['trades_pagination'] == 'id'
    assert ex._ft_has['trades_pagination_arg'] == 'fromId'

    conf = copy.deepcopy(default_conf)
    conf['exchange']['_ft_has_params'] = {"DeadBeef": 20,
                                          "stoploss_on_exchange": False}
    # Use settings from configuration (overriding stoploss_on_exchange)
    ex = Binance(conf)
    assert ex._ft_has != Exchange._ft_has_default
    assert not ex._ft_has['stoploss_on_exchange']
    assert ex._ft_has['DeadBeef'] == 20


def test_get_valid_pair_combination(default_conf, mocker, markets):
    mocker.patch.multiple('freqtrade.exchange.Exchange',
                          _init_ccxt=MagicMock(return_value=MagicMock()),
                          _load_async_markets=MagicMock(),
                          validate_pairs=MagicMock(),
                          validate_timeframes=MagicMock(),
                          markets=PropertyMock(return_value=markets))
    ex = Exchange(default_conf)

    assert ex.get_valid_pair_combination("ETH", "BTC") == "ETH/BTC"
    assert ex.get_valid_pair_combination("BTC", "ETH") == "ETH/BTC"
    with pytest.raises(DependencyException, match=r"Could not combine.* to get a valid pair."):
        ex.get_valid_pair_combination("NOPAIR", "ETH")


@pytest.mark.parametrize(
    "base_currencies, quote_currencies, pairs_only, active_only, expected_keys", [
        # Testing markets (in conftest.py):
        # 'BLK/BTC':  'active': True
        # 'BTT/BTC':  'active': True
        # 'ETH/BTC':  'active': True
        # 'ETH/USDT': 'active': True
        # 'LTC/BTC':  'active': False
        # 'LTC/ETH':  'active': True
        # 'LTC/USD':  'active': True
        # 'LTC/USDT': 'active': True
        # 'NEO/BTC':  'active': False
        # 'TKN/BTC':  'active'  not set
        # 'XLTCUSDT': 'active': True, not a pair
        # 'XRP/BTC':  'active': False
        # all markets
        ([], [], False, False,
         ['BLK/BTC', 'BTT/BTC', 'ETH/BTC', 'ETH/USDT', 'LTC/BTC', 'LTC/ETH', 'LTC/USD',
          'LTC/USDT', 'NEO/BTC', 'TKN/BTC', 'XLTCUSDT', 'XRP/BTC']),
        # active markets
        ([], [], False, True,
         ['BLK/BTC', 'ETH/BTC', 'ETH/USDT', 'LTC/BTC', 'LTC/ETH', 'LTC/USD', 'NEO/BTC',
          'TKN/BTC', 'XLTCUSDT', 'XRP/BTC']),
        # all pairs
        ([], [], True, False,
         ['BLK/BTC', 'BTT/BTC', 'ETH/BTC', 'ETH/USDT', 'LTC/BTC', 'LTC/ETH', 'LTC/USD',
          'LTC/USDT', 'NEO/BTC', 'TKN/BTC', 'XRP/BTC']),
        # active pairs
        ([], [], True, True,
         ['BLK/BTC', 'ETH/BTC', 'ETH/USDT', 'LTC/BTC', 'LTC/ETH', 'LTC/USD', 'NEO/BTC',
          'TKN/BTC', 'XRP/BTC']),
        # all markets, base=ETH, LTC
        (['ETH', 'LTC'], [], False, False,
         ['ETH/BTC', 'ETH/USDT', 'LTC/BTC', 'LTC/ETH', 'LTC/USD', 'LTC/USDT', 'XLTCUSDT']),
        # all markets, base=LTC
        (['LTC'], [], False, False,
         ['LTC/BTC', 'LTC/ETH', 'LTC/USD', 'LTC/USDT', 'XLTCUSDT']),
        # all markets, quote=USDT
        ([], ['USDT'], False, False,
         ['ETH/USDT', 'LTC/USDT', 'XLTCUSDT']),
        # all markets, quote=USDT, USD
        ([], ['USDT', 'USD'], False, False,
         ['ETH/USDT', 'LTC/USD', 'LTC/USDT', 'XLTCUSDT']),
        # all markets, base=LTC, quote=USDT
        (['LTC'], ['USDT'], False, False,
         ['LTC/USDT', 'XLTCUSDT']),
        # all pairs, base=LTC, quote=USDT
        (['LTC'], ['USDT'], True, False,
         ['LTC/USDT']),
        # all markets, base=LTC, quote=USDT, NONEXISTENT
        (['LTC'], ['USDT', 'NONEXISTENT'], False, False,
         ['LTC/USDT', 'XLTCUSDT']),
        # all markets, base=LTC, quote=NONEXISTENT
        (['LTC'], ['NONEXISTENT'], False, False,
         []),
    ])
def test_get_markets(default_conf, mocker, markets,
                     base_currencies, quote_currencies, pairs_only, active_only,
                     expected_keys):
    mocker.patch.multiple('freqtrade.exchange.Exchange',
                          _init_ccxt=MagicMock(return_value=MagicMock()),
                          _load_async_markets=MagicMock(),
                          validate_pairs=MagicMock(),
                          validate_timeframes=MagicMock(),
                          markets=PropertyMock(return_value=markets))
    ex = Exchange(default_conf)
    pairs = ex.get_markets(base_currencies, quote_currencies, pairs_only, active_only)
    assert sorted(pairs.keys()) == sorted(expected_keys)


def test_get_markets_error(default_conf, mocker):
    ex = get_patched_exchange(mocker, default_conf)
    mocker.patch('freqtrade.exchange.Exchange.markets', PropertyMock(return_value=None))
    with pytest.raises(OperationalException, match="Markets were not loaded."):
        ex.get_markets('LTC', 'USDT', True, False)


@pytest.mark.parametrize("exchange_name", EXCHANGES)
def test_ohlcv_candle_limit(default_conf, mocker, exchange_name):
    exchange = get_patched_exchange(mocker, default_conf, id=exchange_name)
    timeframes = ('1m', '5m', '1h')
    expected = exchange._ft_has['ohlcv_candle_limit']
    for timeframe in timeframes:
        if 'ohlcv_candle_limit_per_timeframe' in exchange._ft_has:
            expected = exchange._ft_has['ohlcv_candle_limit_per_timeframe'][timeframe]
            # This should only run for bittrex
            assert exchange_name == 'bittrex'
        assert exchange.ohlcv_candle_limit(timeframe) == expected


def test_timeframe_to_minutes():
    assert timeframe_to_minutes("5m") == 5
    assert timeframe_to_minutes("10m") == 10
    assert timeframe_to_minutes("1h") == 60
    assert timeframe_to_minutes("1d") == 1440


def test_timeframe_to_seconds():
    assert timeframe_to_seconds("5m") == 300
    assert timeframe_to_seconds("10m") == 600
    assert timeframe_to_seconds("1h") == 3600
    assert timeframe_to_seconds("1d") == 86400


def test_timeframe_to_msecs():
    assert timeframe_to_msecs("5m") == 300000
    assert timeframe_to_msecs("10m") == 600000
    assert timeframe_to_msecs("1h") == 3600000
    assert timeframe_to_msecs("1d") == 86400000


def test_timeframe_to_prev_date():
    # 2019-08-12 13:22:08
    date = datetime.fromtimestamp(1565616128, tz=timezone.utc)

    tf_list = [
        # 5m -> 2019-08-12 13:20:00
        ("5m", datetime(2019, 8, 12, 13, 20, 0, tzinfo=timezone.utc)),
        # 10m -> 2019-08-12 13:20:00
        ("10m", datetime(2019, 8, 12, 13, 20, 0, tzinfo=timezone.utc)),
        # 1h -> 2019-08-12 13:00:00
        ("1h", datetime(2019, 8, 12, 13, 00, 0, tzinfo=timezone.utc)),
        # 2h -> 2019-08-12 12:00:00
        ("2h", datetime(2019, 8, 12, 12, 00, 0, tzinfo=timezone.utc)),
        # 4h -> 2019-08-12 12:00:00
        ("4h", datetime(2019, 8, 12, 12, 00, 0, tzinfo=timezone.utc)),
        # 1d -> 2019-08-12 00:00:00
        ("1d", datetime(2019, 8, 12, 00, 00, 0, tzinfo=timezone.utc)),
    ]
    for interval, result in tf_list:
        assert timeframe_to_prev_date(interval, date) == result

    date = datetime.now(tz=timezone.utc)
    assert timeframe_to_prev_date("5m") < date
    # Does not round
    time = datetime(2019, 8, 12, 13, 20, 0, tzinfo=timezone.utc)
    assert timeframe_to_prev_date('5m', time) == time


def test_timeframe_to_next_date():
    # 2019-08-12 13:22:08
    date = datetime.fromtimestamp(1565616128, tz=timezone.utc)
    tf_list = [
        # 5m -> 2019-08-12 13:25:00
        ("5m", datetime(2019, 8, 12, 13, 25, 0, tzinfo=timezone.utc)),
        # 10m -> 2019-08-12 13:30:00
        ("10m", datetime(2019, 8, 12, 13, 30, 0, tzinfo=timezone.utc)),
        # 1h -> 2019-08-12 14:00:00
        ("1h", datetime(2019, 8, 12, 14, 00, 0, tzinfo=timezone.utc)),
        # 2h -> 2019-08-12 14:00:00
        ("2h", datetime(2019, 8, 12, 14, 00, 0, tzinfo=timezone.utc)),
        # 4h -> 2019-08-12 14:00:00
        ("4h", datetime(2019, 8, 12, 16, 00, 0, tzinfo=timezone.utc)),
        # 1d -> 2019-08-13 00:00:00
        ("1d", datetime(2019, 8, 13, 0, 0, 0, tzinfo=timezone.utc)),
    ]

    for interval, result in tf_list:
        assert timeframe_to_next_date(interval, date) == result

    date = datetime.now(tz=timezone.utc)
    assert timeframe_to_next_date("5m") > date

    date = datetime(2019, 8, 12, 13, 30, 0, tzinfo=timezone.utc)
    assert timeframe_to_next_date("5m", date) == date + timedelta(minutes=5)


@pytest.mark.parametrize("market_symbol,base,quote,exchange,add_dict,expected_result", [
    ("BTC/USDT", 'BTC', 'USDT', "binance", {}, True),
    ("USDT/BTC", 'USDT', 'BTC', "binance", {}, True),
    ("USDT/BTC", 'BTC', 'USDT', "binance", {}, False),  # Reversed currencies
    ("BTCUSDT", 'BTC', 'USDT', "binance", {}, False),  # No seperating /
    ("BTCUSDT", None, "USDT", "binance", {}, False),  #
    ("USDT/BTC", "BTC", None, "binance", {}, False),
    ("BTCUSDT", "BTC", None, "binance", {}, False),
    ("BTC/USDT", "BTC", "USDT", "binance", {}, True),
    ("BTC/USDT", "USDT", "BTC", "binance", {}, False),  # reversed currencies
    ("BTC/USDT", "BTC", "USD", "binance", {}, False),  # Wrong quote currency
    ("BTC/", "BTC", 'UNK', "binance", {}, False),
    ("/USDT", 'UNK', 'USDT', "binance", {}, False),
    ("BTC/EUR", 'BTC', 'EUR', "kraken", {"darkpool": False}, True),
    ("EUR/BTC", 'EUR', 'BTC', "kraken", {"darkpool": False}, True),
    ("EUR/BTC", 'BTC', 'EUR', "kraken", {"darkpool": False}, False),  # Reversed currencies
    ("BTC/EUR", 'BTC', 'USD', "kraken", {"darkpool": False}, False),  # wrong quote currency
    ("BTC/EUR", 'BTC', 'EUR', "kraken", {"darkpool": True}, False),  # no darkpools
    ("BTC/EUR.d", 'BTC', 'EUR', "kraken", {"darkpool": True}, False),  # no darkpools
    ("BTC/USD", 'BTC', 'USD', "ftx", {'spot': True}, True),
    ("USD/BTC", 'USD', 'BTC', "ftx", {'spot': True}, True),
    ("BTC/USD", 'BTC', 'USDT', "ftx", {'spot': True}, False),  # Wrong quote currency
    ("BTC/USD", 'USD', 'BTC', "ftx", {'spot': True}, False),  # Reversed currencies
    ("BTC/USD", 'BTC', 'USD', "ftx", {'spot': False}, False),  # Can only trade spot markets
    ("BTC-PERP", 'BTC', 'USD', "ftx", {'spot': False}, False),  # Can only trade spot markets
])
def test_market_is_tradable(mocker, default_conf, market_symbol, base,
                            quote, add_dict, exchange, expected_result) -> None:
    ex = get_patched_exchange(mocker, default_conf, id=exchange)
    market = {
        'symbol': market_symbol,
        'base': base,
        'quote': quote,
        **(add_dict),
    }
    assert ex.market_is_tradable(market) == expected_result


@pytest.mark.parametrize("market,expected_result", [
    ({'symbol': 'ETH/BTC', 'active': True}, True),
    ({'symbol': 'ETH/BTC', 'active': False}, False),
    ({'symbol': 'ETH/BTC', }, True),
])
def test_market_is_active(market, expected_result) -> None:
    assert market_is_active(market) == expected_result


@pytest.mark.parametrize("order,expected", [
    ([{'fee'}], False),
    ({'fee': None}, False),
    ({'fee': {'currency': 'ETH/BTC'}}, False),
    ({'fee': {'currency': 'ETH/BTC', 'cost': None}}, False),
    ({'fee': {'currency': 'ETH/BTC', 'cost': 0.01}}, True),
])
def test_order_has_fee(order, expected) -> None:
    assert Exchange.order_has_fee(order) == expected


@pytest.mark.parametrize("order,expected", [
    ({'symbol': 'ETH/BTC', 'fee': {'currency': 'ETH', 'cost': 0.43}},
        (0.43, 'ETH', 0.01)),
    ({'symbol': 'ETH/USDT', 'fee': {'currency': 'USDT', 'cost': 0.01}},
        (0.01, 'USDT', 0.01)),
    ({'symbol': 'BTC/USDT', 'fee': {'currency': 'USDT', 'cost': 0.34, 'rate': 0.01}},
        (0.34, 'USDT', 0.01)),
])
def test_extract_cost_curr_rate(mocker, default_conf, order, expected) -> None:
    mocker.patch('freqtrade.exchange.Exchange.calculate_fee_rate', MagicMock(return_value=0.01))
    ex = get_patched_exchange(mocker, default_conf)
    assert ex.extract_cost_curr_rate(order) == expected


@pytest.mark.parametrize("order,expected", [
    # Using base-currency
    ({'symbol': 'ETH/BTC', 'amount': 0.04, 'cost': 0.05,
        'fee': {'currency': 'ETH', 'cost': 0.004, 'rate': None}}, 0.1),
    ({'symbol': 'ETH/BTC', 'amount': 0.05, 'cost': 0.05,
        'fee': {'currency': 'ETH', 'cost': 0.004, 'rate': None}}, 0.08),
    # Using quote currency
    ({'symbol': 'ETH/BTC', 'amount': 0.04, 'cost': 0.05,
        'fee': {'currency': 'BTC', 'cost': 0.005}}, 0.1),
    ({'symbol': 'ETH/BTC', 'amount': 0.04, 'cost': 0.05,
        'fee': {'currency': 'BTC', 'cost': 0.002, 'rate': None}}, 0.04),
    # Using foreign currency
    ({'symbol': 'ETH/BTC', 'amount': 0.04, 'cost': 0.05,
        'fee': {'currency': 'NEO', 'cost': 0.0012}}, 0.001944),
    ({'symbol': 'ETH/BTC', 'amount': 2.21, 'cost': 0.02992561,
        'fee': {'currency': 'NEO', 'cost': 0.00027452}}, 0.00074305),
    # Rate included in return - return as is
    ({'symbol': 'ETH/BTC', 'amount': 0.04, 'cost': 0.05,
        'fee': {'currency': 'USDT', 'cost': 0.34, 'rate': 0.01}}, 0.01),
    ({'symbol': 'ETH/BTC', 'amount': 0.04, 'cost': 0.05,
        'fee': {'currency': 'USDT', 'cost': 0.34, 'rate': 0.005}}, 0.005),
    # 0.1% filled - no costs (kraken - #3431)
    ({'symbol': 'ETH/BTC', 'amount': 0.04, 'cost': 0.0,
      'fee': {'currency': 'BTC', 'cost': 0.0, 'rate': None}}, None),
    ({'symbol': 'ETH/BTC', 'amount': 0.04, 'cost': 0.0,
      'fee': {'currency': 'ETH', 'cost': 0.0, 'rate': None}}, 0.0),
    ({'symbol': 'ETH/BTC', 'amount': 0.04, 'cost': 0.0,
      'fee': {'currency': 'NEO', 'cost': 0.0, 'rate': None}}, None),
])
def test_calculate_fee_rate(mocker, default_conf, order, expected) -> None:
    mocker.patch('freqtrade.exchange.Exchange.fetch_ticker', return_value={'last': 0.081})

    ex = get_patched_exchange(mocker, default_conf)
    assert ex.calculate_fee_rate(order) == expected


@pytest.mark.parametrize('retrycount,max_retries,expected', [
    (0, 3, 10),
    (1, 3, 5),
    (2, 3, 2),
    (3, 3, 1),
    (0, 1, 2),
    (1, 1, 1),
    (0, 4, 17),
    (1, 4, 10),
    (2, 4, 5),
    (3, 4, 2),
    (4, 4, 1),
    (0, 5, 26),
    (1, 5, 17),
    (2, 5, 10),
    (3, 5, 5),
    (4, 5, 2),
    (5, 5, 1),

])
def test_calculate_backoff(retrycount, max_retries, expected):
    assert calculate_backoff(retrycount, max_retries) == expected


@pytest.mark.parametrize('exchange,stake_amount,leverage,min_stake_with_lev', [
    ('binance', 9.0, 3.0, 3.0),
    ('binance', 20.0, 5.0, 4.0),
    ('binance', 100.0, 100.0, 1.0),
    # Kraken
    ('kraken', 9.0, 3.0, 9.0),
    ('kraken', 20.0, 5.0, 20.0),
    ('kraken', 100.0, 100.0, 100.0),
    # FTX
    ('ftx', 9.0, 3.0, 9.0),
    ('ftx', 20.0, 5.0, 20.0),
    ('ftx', 100.0, 100.0, 100.0)
])
def test_apply_leverage_to_stake_amount(
    exchange,
    stake_amount,
    leverage,
    min_stake_with_lev,
    mocker,
    default_conf
):
    exchange = get_patched_exchange(mocker, default_conf, id=exchange)
    assert exchange._apply_leverage_to_stake_amount(stake_amount, leverage) == min_stake_with_lev


<<<<<<< HEAD
def test_fill_leverage_brackets():
    return


# TODO-lev: These tests don't test anything real, they need to be replaced with real values once
# get_interest_rates is written
@pytest.mark.parametrize('exchange_name,pair,maker_or_taker,is_short,borrow_rate,interest_rate', [
    ('binance', "ADA/USDT", "maker", True, 0.0005, 0.0005),
    ('binance', "ADA/USDT", "maker", False, 0.0005, 0.0005),
    ('binance', "ADA/USDT", "taker", True, 0.0005, 0.0005),
    ('binance', "ADA/USDT", "taker", False, 0.0005, 0.0005),
    # Kraken
    ('kraken', "ADA/USDT", "maker", True, 0.0005, 0.0005),
    ('kraken', "ADA/USDT", "maker", False, 0.0005, 0.0005),
    ('kraken', "ADA/USDT", "taker", True, 0.0005, 0.0005),
    ('kraken', "ADA/USDT", "taker", False, 0.0005, 0.0005),
    # FTX
    ('ftx', "ADA/USDT", "maker", True, 0.0005, 0.0005),
    ('ftx', "ADA/USDT", "maker", False, 0.0005, 0.0005),
    ('ftx', "ADA/USDT", "taker", True, 0.0005, 0.0005),
    ('ftx', "ADA/USDT", "taker", False, 0.0005, 0.0005),
])
def test_get_interest_rate(
    default_conf,
    mocker,
    exchange_name,
    pair,
    maker_or_taker,
    is_short,
    borrow_rate,
    interest_rate
):
    exchange = get_patched_exchange(mocker, default_conf, id=exchange_name)
    assert exchange.get_interest_rate(
        pair, maker_or_taker, is_short) == (borrow_rate, interest_rate)


@pytest.mark.parametrize("exchange_name", [("binance"), ("ftx"), ("kraken")])
@pytest.mark.parametrize("maker_or_taker", [("maker"), ("taker")])
@pytest.mark.parametrize("is_short", [(True), (False)])
def test_get_interest_rate_exceptions(
    mocker,
    default_conf,
    exchange_name,
    maker_or_taker,
    is_short
):

    # api_mock = MagicMock()
    # # TODO-lev: get_interest_rate currently not implemented on CCXT, so this may be renamed
    # api_mock.get_interest_rate = MagicMock()
    # type(api_mock).has = PropertyMock(return_value={'getInterestRate': True})

    # ccxt_exceptionhandlers(
    #     mocker,
    #     default_conf,
    #     api_mock,
    #     exchange_name,
    #     "get_interest_rate",
    #     "get_interest_rate",
    #     pair="XRP/USDT",
    #     is_short=is_short,
    #     maker_or_taker="maker_or_taker"
    # )
    return


=======
>>>>>>> 1fa318c5
@pytest.mark.parametrize("collateral", [
    (Collateral.CROSS),
    (Collateral.ISOLATED)
])
@pytest.mark.parametrize("exchange_name", [("ftx"), ("binance")])
def test_set_leverage(mocker, default_conf, exchange_name, collateral):

    api_mock = MagicMock()
    api_mock.set_leverage = MagicMock()
    type(api_mock).has = PropertyMock(return_value={'setLeverage': True})

    ccxt_exceptionhandlers(
        mocker,
        default_conf,
        api_mock,
        exchange_name,
        "set_leverage",
        "set_leverage",
        pair="XRP/USDT",
        leverage=5.0
    )


@pytest.mark.parametrize("collateral", [
    (Collateral.CROSS),
    (Collateral.ISOLATED)
])
@pytest.mark.parametrize("exchange_name", [("ftx"), ("binance")])
def test_set_margin_mode(mocker, default_conf, exchange_name, collateral):

    api_mock = MagicMock()
    api_mock.set_margin_mode = MagicMock()
    type(api_mock).has = PropertyMock(return_value={'setMarginMode': True})

    ccxt_exceptionhandlers(
        mocker,
        default_conf,
        api_mock,
        exchange_name,
        "set_margin_mode",
        "set_margin_mode",
        pair="XRP/USDT",
        collateral=collateral
    )


@pytest.mark.parametrize("exchange_name, trading_mode, collateral, exception_thrown", [
    ("binance", TradingMode.SPOT, None, False),
    ("binance", TradingMode.MARGIN, Collateral.ISOLATED, True),
    ("kraken", TradingMode.SPOT, None, False),
    ("kraken", TradingMode.MARGIN, Collateral.ISOLATED, True),
    ("kraken", TradingMode.FUTURES, Collateral.ISOLATED, True),
    ("ftx", TradingMode.SPOT, None, False),
    ("ftx", TradingMode.MARGIN, Collateral.ISOLATED, True),
    ("ftx", TradingMode.FUTURES, Collateral.ISOLATED, True),
    ("bittrex", TradingMode.SPOT, None, False),
    ("bittrex", TradingMode.MARGIN, Collateral.CROSS, True),
    ("bittrex", TradingMode.MARGIN, Collateral.ISOLATED, True),
    ("bittrex", TradingMode.FUTURES, Collateral.CROSS, True),
    ("bittrex", TradingMode.FUTURES, Collateral.ISOLATED, True),

    # TODO-lev: Remove once implemented
    ("binance", TradingMode.MARGIN, Collateral.CROSS, True),
    ("binance", TradingMode.FUTURES, Collateral.CROSS, True),
    ("binance", TradingMode.FUTURES, Collateral.ISOLATED, True),
    ("kraken", TradingMode.MARGIN, Collateral.CROSS, True),
    ("kraken", TradingMode.FUTURES, Collateral.CROSS, True),
    ("ftx", TradingMode.MARGIN, Collateral.CROSS, True),
    ("ftx", TradingMode.FUTURES, Collateral.CROSS, True),

    # TODO-lev: Uncomment once implemented
    # ("binance", TradingMode.MARGIN, Collateral.CROSS, False),
    # ("binance", TradingMode.FUTURES, Collateral.CROSS, False),
    # ("binance", TradingMode.FUTURES, Collateral.ISOLATED, False),
    # ("kraken", TradingMode.MARGIN, Collateral.CROSS, False),
    # ("kraken", TradingMode.FUTURES, Collateral.CROSS, False),
    # ("ftx", TradingMode.MARGIN, Collateral.CROSS, False),
    # ("ftx", TradingMode.FUTURES, Collateral.CROSS, False)
])
def test_validate_trading_mode_and_collateral(
    default_conf,
    mocker,
    exchange_name,
    trading_mode,
    collateral,
    exception_thrown
):
    exchange = get_patched_exchange(mocker, default_conf, id=exchange_name)
    if (exception_thrown):
        with pytest.raises(OperationalException):
            exchange.validate_trading_mode_and_collateral(trading_mode, collateral)
    else:
        exchange.validate_trading_mode_and_collateral(trading_mode, collateral)<|MERGE_RESOLUTION|>--- conflicted
+++ resolved
@@ -2994,76 +2994,6 @@
     assert exchange._apply_leverage_to_stake_amount(stake_amount, leverage) == min_stake_with_lev
 
 
-<<<<<<< HEAD
-def test_fill_leverage_brackets():
-    return
-
-
-# TODO-lev: These tests don't test anything real, they need to be replaced with real values once
-# get_interest_rates is written
-@pytest.mark.parametrize('exchange_name,pair,maker_or_taker,is_short,borrow_rate,interest_rate', [
-    ('binance', "ADA/USDT", "maker", True, 0.0005, 0.0005),
-    ('binance', "ADA/USDT", "maker", False, 0.0005, 0.0005),
-    ('binance', "ADA/USDT", "taker", True, 0.0005, 0.0005),
-    ('binance', "ADA/USDT", "taker", False, 0.0005, 0.0005),
-    # Kraken
-    ('kraken', "ADA/USDT", "maker", True, 0.0005, 0.0005),
-    ('kraken', "ADA/USDT", "maker", False, 0.0005, 0.0005),
-    ('kraken', "ADA/USDT", "taker", True, 0.0005, 0.0005),
-    ('kraken', "ADA/USDT", "taker", False, 0.0005, 0.0005),
-    # FTX
-    ('ftx', "ADA/USDT", "maker", True, 0.0005, 0.0005),
-    ('ftx', "ADA/USDT", "maker", False, 0.0005, 0.0005),
-    ('ftx', "ADA/USDT", "taker", True, 0.0005, 0.0005),
-    ('ftx', "ADA/USDT", "taker", False, 0.0005, 0.0005),
-])
-def test_get_interest_rate(
-    default_conf,
-    mocker,
-    exchange_name,
-    pair,
-    maker_or_taker,
-    is_short,
-    borrow_rate,
-    interest_rate
-):
-    exchange = get_patched_exchange(mocker, default_conf, id=exchange_name)
-    assert exchange.get_interest_rate(
-        pair, maker_or_taker, is_short) == (borrow_rate, interest_rate)
-
-
-@pytest.mark.parametrize("exchange_name", [("binance"), ("ftx"), ("kraken")])
-@pytest.mark.parametrize("maker_or_taker", [("maker"), ("taker")])
-@pytest.mark.parametrize("is_short", [(True), (False)])
-def test_get_interest_rate_exceptions(
-    mocker,
-    default_conf,
-    exchange_name,
-    maker_or_taker,
-    is_short
-):
-
-    # api_mock = MagicMock()
-    # # TODO-lev: get_interest_rate currently not implemented on CCXT, so this may be renamed
-    # api_mock.get_interest_rate = MagicMock()
-    # type(api_mock).has = PropertyMock(return_value={'getInterestRate': True})
-
-    # ccxt_exceptionhandlers(
-    #     mocker,
-    #     default_conf,
-    #     api_mock,
-    #     exchange_name,
-    #     "get_interest_rate",
-    #     "get_interest_rate",
-    #     pair="XRP/USDT",
-    #     is_short=is_short,
-    #     maker_or_taker="maker_or_taker"
-    # )
-    return
-
-
-=======
->>>>>>> 1fa318c5
 @pytest.mark.parametrize("collateral", [
     (Collateral.CROSS),
     (Collateral.ISOLATED)
